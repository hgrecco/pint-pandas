--- conflicted
+++ resolved
@@ -7,11 +7,7 @@
     strategy:
       matrix:
         python-version: ["3.10", "3.11", "3.12"]
-<<<<<<< HEAD
-        numpy: ["numpy>=1.20.3", "numpy>=2.0.0"]
-=======
         numpy: ["numpy>=1.20.3,<2.0.0", "numpy==2.0.0.rc2"]
->>>>>>> 71254546
         pandas: ["pandas==2.2.2"]
         pint: ["pint==0.24"]
 
