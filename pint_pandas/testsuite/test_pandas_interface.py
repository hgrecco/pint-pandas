import itertools
import operator
import warnings
from os.path import dirname, join

import numpy as np
import pandas as pd
import pytest
from pandas.core import ops
from pandas.tests.extension import base
from pandas.tests.extension.conftest import (  # noqa: F401
    as_array,
    as_frame,
    as_series,
    fillna_method,
    groupby_apply_op,
    use_numpy,
)
from pandas.tests.extension.base.base import BaseExtensionTests
from pint.errors import DimensionalityError
from pint.numpy_func import HANDLED_UFUNCS
from pint.testsuite import QuantityTestCase, helpers

import pint_pandas as ppi
from pint_pandas import PintArray

ureg = ppi.PintType.ureg


@pytest.fixture(params=[True, False])
def box_in_series(request):
    """Whether to box the data in a Series"""
    return request.param


@pytest.fixture
def dtype():
    return ppi.PintType("pint[meter]")


@pytest.fixture
def data():
    return ppi.PintArray.from_1darray_quantity(
        np.arange(start=1.0, stop=101.0) * ureg.nm
    )


@pytest.fixture
def data_missing():
    return ppi.PintArray.from_1darray_quantity([np.nan, 1] * ureg.meter)


@pytest.fixture
def data_for_twos():
    x = [
        2.0,
    ] * 100
    return ppi.PintArray.from_1darray_quantity(x * ureg.meter)


@pytest.fixture(params=["data", "data_missing"])
def all_data(request, data, data_missing):
    if request.param == "data":
        return data
    elif request.param == "data_missing":
        return data_missing


@pytest.fixture
def data_repeated(data):
    """Return different versions of data for count times"""
    # no idea what I'm meant to put here, try just copying from https://github.com/pandas-dev/pandas/blob/master/pandas/tests/extension/integer/test_integer.py
    def gen(count):
        for _ in range(count):
            yield data

    yield gen


@pytest.fixture(params=[None, lambda x: x])
def sort_by_key(request):
    """
    Simple fixture for testing keys in sorting methods.
    Tests None (no key) and the identity key.
    """
    return request.param


@pytest.fixture
def data_for_sorting():
    return ppi.PintArray.from_1darray_quantity([0.3, 10, -50] * ureg.centimeter)
    # should probably get more sophisticated and do something like
    # [1 * ureg.meter, 3 * ureg.meter, 10 * ureg.centimeter]


@pytest.fixture
def data_missing_for_sorting():
    return ppi.PintArray.from_1darray_quantity([4, np.nan, -5] * ureg.centimeter)
    # should probably get more sophisticated and do something like
    # [4 * ureg.meter, np.nan, 10 * ureg.centimeter]


@pytest.fixture
def na_cmp():
    """Binary operator for comparing NA values."""
    return lambda x, y: bool(np.isnan(x.magnitude)) & bool(np.isnan(y.magnitude))


@pytest.fixture
def na_value():
    return ppi.PintType("meter").na_value


@pytest.fixture
def data_for_grouping():
    # should probably get more sophisticated here and use units on all these
    # quantities
    a = 1.0
    b = 2.0 ** 32 + 1
    c = 2.0 ** 32 + 10
    return ppi.PintArray.from_1darray_quantity(
        [b, b, np.nan, np.nan, a, a, b, c] * ureg.m
    )


# === missing from pandas extension docs about what has to be included in tests ===
# copied from pandas/pandas/conftest.py
_all_arithmetic_operators = [
    "__add__",
    "__radd__",
    "__sub__",
    "__rsub__",
    "__mul__",
    "__rmul__",
    "__floordiv__",
    "__rfloordiv__",
    "__truediv__",
    "__rtruediv__",
    "__pow__",
    "__rpow__",
    "__mod__",
    "__rmod__",
]


@pytest.fixture(params=_all_arithmetic_operators)
def all_arithmetic_operators(request):
    """
    Fixture for dunder names for common arithmetic operations
    """
    return request.param


@pytest.fixture(params=["__eq__", "__ne__", "__le__", "__lt__", "__ge__", "__gt__"])
def all_compare_operators(request):
    """
    Fixture for dunder names for common compare operations

    * >=
    * >
    * ==
    * !=
    * <
    * <=
    """
    return request.param


# commented functions aren't implemented
_all_numeric_reductions = [
    "sum",
    "max",
    "min",
    "mean",
    # "prod",
    "std",
    "var",
    "median",
    "sem",
    "kurt",
    "skew",
]

@pytest.fixture(params=HANDLED_UFUNCS.keys())
def all_ufuncs(numpy_func_string):
    return numpy_func_string

@pytest.fixture(params=_all_numeric_reductions)
def all_numeric_reductions(request):
    """
    Fixture for numeric reduction names.
    """
    return request.param


_all_boolean_reductions = ["all", "any"]


@pytest.fixture(params=_all_boolean_reductions)
def all_boolean_reductions(request):
    """
    Fixture for boolean reduction names.
    """
    return request.param


# =================================================================


class TestCasting(base.BaseCastingTests):
    pass


class TestConstructors(base.BaseConstructorsTests):
    @pytest.mark.xfail(run=True, reason="__iter__ / __len__ issue")
    def test_series_constructor_no_data_with_index(self, dtype, na_value):
        result = pd.Series(index=[1, 2, 3], dtype=dtype)
        expected = pd.Series([na_value] * 3, index=[1, 2, 3], dtype=dtype)
        self.assert_series_equal(result, expected)

        # GH 33559 - empty index
        result = pd.Series(index=[], dtype=dtype)
        expected = pd.Series([], index=pd.Index([], dtype="object"), dtype=dtype)
        self.assert_series_equal(result, expected)

    @pytest.mark.xfail(run=True, reason="__iter__ / __len__ issue")
    def test_series_constructor_scalar_na_with_index(self, dtype, na_value):
        result = pd.Series(na_value, index=[1, 2, 3], dtype=dtype)
        expected = pd.Series([na_value] * 3, index=[1, 2, 3], dtype=dtype)
        self.assert_series_equal(result, expected)

    @pytest.mark.xfail(run=True, reason="__iter__ / __len__ issue")
    def test_series_constructor_scalar_with_index(self, data, dtype):
        scalar = data[0]
        result = pd.Series(scalar, index=[1, 2, 3], dtype=dtype)
        expected = pd.Series([scalar] * 3, index=[1, 2, 3], dtype=dtype)
        self.assert_series_equal(result, expected)

        result = pd.Series(scalar, index=["foo"], dtype=dtype)
        expected = pd.Series([scalar], index=["foo"], dtype=dtype)
        self.assert_series_equal(result, expected)


class TestDtype(base.BaseDtypeTests):
    pass


class TestGetitem(base.BaseGetitemTests):
    def test_getitem_mask_raises(self, data):
        mask = np.array([True, False])
        msg = f"Boolean index has wrong length: 2 instead of {len(data)}"
        with pytest.raises(IndexError, match=msg):
            data[mask]

        mask = pd.array(mask, dtype="boolean")
        with pytest.raises(IndexError, match=msg):
            data[mask]


class TestGroupby(base.BaseGroupbyTests):
    @pytest.mark.xfail(run=True, reason="__iter__ / __len__ issue")
    def test_groupby_apply_identity(self, data_for_grouping):
        df = pd.DataFrame({"A": [1, 1, 2, 2, 3, 3, 1, 4], "B": data_for_grouping})
        result = df.groupby("A").B.apply(lambda x: x.array)
        expected = pd.Series(
            [
                df.B.iloc[[0, 1, 6]].array,
                df.B.iloc[[2, 3]].array,
                df.B.iloc[[4, 5]].array,
                df.B.iloc[[7]].array,
            ],
            index=pd.Index([1, 2, 3, 4], name="A"),
            name="B",
        )
        self.assert_series_equal(result, expected)


class TestInterface(base.BaseInterfaceTests):
    pass


class TestMethods(base.BaseMethodsTests):
    @pytest.mark.filterwarnings("ignore::pint.UnitStrippedWarning")
    # See test_setitem_mask_broadcast note
    @pytest.mark.parametrize("dropna", [True, False])
    def test_value_counts(self, all_data, dropna):
        all_data = all_data[:10]
        if dropna:
            other = all_data[~all_data.isna()]
        else:
            other = all_data

        result = pd.Series(all_data).value_counts(dropna=dropna).sort_index()
        expected = pd.Series(other).value_counts(dropna=dropna).sort_index()

        self.assert_series_equal(result, expected)

    @pytest.mark.filterwarnings("ignore::pint.UnitStrippedWarning")
    # See test_setitem_mask_broadcast note
    @pytest.mark.parametrize("box", [pd.Series, lambda x: x])
    @pytest.mark.parametrize("method", [lambda x: x.unique(), pd.unique])
    def test_unique(self, data, box, method):
        duplicated = box(data._from_sequence([data[0], data[0]]))

        result = method(duplicated)

        assert len(result) == 1
        assert isinstance(result, type(data))
        assert result[0] == duplicated[0]

    @pytest.mark.xfail(run=True, reason="__iter__ / __len__ issue")
    def test_fillna_copy_frame(self, data_missing):
        arr = data_missing.take([1, 1])
        df = pd.DataFrame({"A": arr})

        filled_val = df.iloc[0, 0]
        result = df.fillna(filled_val)

        assert df.A.values is not result.A.values

    @pytest.mark.xfail(run=True, reason="__iter__ / __len__ issue")
    def test_fillna_copy_series(self, data_missing):
        arr = data_missing.take([1, 1])
        ser = pd.Series(arr)

        filled_val = ser[0]
        result = ser.fillna(filled_val)

        assert ser._values is not result._values
        assert ser._values is arr

    @pytest.mark.xfail(run=True, reason="__iter__ / __len__ issue")
    def test_searchsorted(self, data_for_sorting, as_series):  # noqa: F811
        b, c, a = data_for_sorting
        arr = type(data_for_sorting)._from_sequence([a, b, c])

        if as_series:
            arr = pd.Series(arr)
        assert arr.searchsorted(a) == 0
        assert arr.searchsorted(a, side="right") == 1

        assert arr.searchsorted(b) == 1
        assert arr.searchsorted(b, side="right") == 2

        assert arr.searchsorted(c) == 2
        assert arr.searchsorted(c, side="right") == 3

        result = arr.searchsorted(arr.take([0, 2]))
        expected = np.array([0, 2], dtype=np.intp)

        self.assert_numpy_array_equal(result, expected)

        # sorter
        sorter = np.array([1, 2, 0])
        assert data_for_sorting.searchsorted(a, sorter=sorter) == 0

    @pytest.mark.xfail(run=True, reason="__iter__ / __len__ issue")
    def test_where_series(self, data, na_value, as_frame):  # noqa: F811
        assert data[0] != data[1]
        cls = type(data)
        a, b = data[:2]

        ser = pd.Series(cls._from_sequence([a, a, b, b], dtype=data.dtype))
        cond = np.array([True, True, False, False])

        if as_frame:
            ser = ser.to_frame(name="a")
            cond = cond.reshape(-1, 1)

        result = ser.where(cond)
        expected = pd.Series(
            cls._from_sequence([a, a, na_value, na_value], dtype=data.dtype)
        )

        if as_frame:
            expected = expected.to_frame(name="a")
        self.assert_equal(result, expected)

        # array other
        cond = np.array([True, False, True, True])
        other = cls._from_sequence([a, b, a, b], dtype=data.dtype)
        if as_frame:
            other = pd.DataFrame({"a": other})
            cond = pd.DataFrame({"a": cond})
        result = ser.where(cond, other)
        expected = pd.Series(cls._from_sequence([a, b, b, b], dtype=data.dtype))
        if as_frame:
            expected = expected.to_frame(name="a")
        self.assert_equal(result, expected)

    @pytest.mark.parametrize("ascending", [True, False])
    def test_sort_values(self, data_for_sorting, ascending, sort_by_key):
        ser = pd.Series(data_for_sorting)
        result = ser.sort_values(ascending=ascending, key=sort_by_key)
        expected = ser.iloc[[2, 0, 1]]
        if not ascending:
            expected = expected[::-1]

        self.assert_series_equal(result, expected)

    @pytest.mark.parametrize("ascending", [True, False])
    def test_sort_values_missing(
        self, data_missing_for_sorting, ascending, sort_by_key
    ):
        ser = pd.Series(data_missing_for_sorting)
        result = ser.sort_values(ascending=ascending, key=sort_by_key)
        if ascending:
            expected = ser.iloc[[2, 0, 1]]
        else:
            expected = ser.iloc[[0, 2, 1]]
        self.assert_series_equal(result, expected)


class TestArithmeticOps(base.BaseArithmeticOpsTests):
    def check_opname(self, s, op_name, other, exc=None):
        op = self.get_op_from_name(op_name)

        self._check_op(s, op, other, exc)

    def _check_op(self, s, op, other, exc=None):
        if exc is None:
            result = op(s, other)
            expected = s.combine(other, op)
            self.assert_series_equal(result, expected)
        else:
            with pytest.raises(exc):
                op(s, other)

    def _check_divmod_op(self, s, op, other, exc=None):
        # divmod has multiple return values, so check separately
        if exc is None:
            result_div, result_mod = op(s, other)
            if op is divmod:
                expected_div, expected_mod = s // other, s % other
            else:
                expected_div, expected_mod = other // s, other % s
            self.assert_series_equal(result_div, expected_div)
            self.assert_series_equal(result_mod, expected_mod)
        else:
            with pytest.raises(exc):
                divmod(s, other)

    def _get_exception(self, data, op_name):
        if op_name in ["__pow__", "__rpow__"]:
            return op_name, DimensionalityError
        else:
            return op_name, None

    def test_arith_series_with_scalar(self, data, all_arithmetic_operators):
        # series & scalar
        op_name, exc = self._get_exception(data, all_arithmetic_operators)
        s = pd.Series(data)
        self.check_opname(s, op_name, s.iloc[0], exc=exc)

    @pytest.mark.xfail(run=True, reason="__iter__ / __len__ issue")
    def test_arith_frame_with_scalar(self, data, all_arithmetic_operators):
        # frame & scalar
        op_name, exc = self._get_exception(data, all_arithmetic_operators)
        df = pd.DataFrame({"A": data})
        self.check_opname(df, op_name, data[0], exc=exc)

    @pytest.mark.xfail(run=True, reason="s.combine does not accept arrays")
    def test_arith_series_with_array(self, data, all_arithmetic_operators):
        # ndarray & other series
        op_name, exc = self._get_exception(data, all_arithmetic_operators)
        s = pd.Series(data)
        self.check_opname(s, op_name, data, exc=exc)

    # parameterise this to try divisor not equal to 1
    def test_divmod(self, data):
        s = pd.Series(data)
        self._check_divmod_op(s, divmod, 1 * ureg.Mm)
        self._check_divmod_op(1 * ureg.Mm, ops.rdivmod, s)

    @pytest.mark.xfail(run=True, reason="Test is deleted in pd 1.3, pd GH #39386")
    def test_error(self, data, all_arithmetic_operators):
        # invalid ops

        op = all_arithmetic_operators
        s = pd.Series(data)
        ops = getattr(s, op)
        opa = getattr(data, op)

        # invalid scalars
        # TODO: work out how to make this more specific/test for the two
        #       different possible errors here
        with pytest.raises(Exception):
            ops("foo")

        # TODO: work out how to make this more specific/test for the two
        #       different possible errors here
        with pytest.raises(Exception):
            ops(pd.Timestamp("20180101"))

        # invalid array-likes
        # TODO: work out how to make this more specific/test for the two
        #       different possible errors here
        #
        # This won't always raise exception, eg for foo % 3 m
        if "mod" not in op:
            with pytest.raises(Exception):
                ops(pd.Series("foo", index=s.index))

        # 2d
        with pytest.raises(KeyError):
            opa(pd.DataFrame({"A": s}))

        with pytest.raises(ValueError):
            opa(np.arange(len(s)).reshape(-1, len(s)))

    @pytest.mark.parametrize("box", [pd.Series, pd.DataFrame])
    def test_direct_arith_with_ndframe_returns_not_implemented(self, data, box):
        # EAs should return NotImplemented for ops with Series/DataFrame
        # Pandas takes care of unboxing the series and calling the EA's op.
        other = pd.Series(data)
        if box is pd.DataFrame:
            other = other.to_frame()
        if hasattr(data, "__add__"):
            result = data.__add__(other)
            assert result is NotImplemented
        else:
            raise pytest.skip(f"{type(data).__name__} does not implement add")


class TestComparisonOps(base.BaseComparisonOpsTests):
    def _compare_other(self, s, data, op_name, other):
        op = self.get_op_from_name(op_name)

        result = op(s, other)
        expected = op(s.values.quantity, other)
        assert (result == expected).all()

    def test_compare_scalar(self, data, all_compare_operators):
        op_name = all_compare_operators
        s = pd.Series(data)
        other = data[0]
        self._compare_other(s, data, op_name, other)

    def test_compare_array(self, data, all_compare_operators):
        # nb this compares an quantity containing array
        # eg Q_([1,2],"m")
        op_name = all_compare_operators
        s = pd.Series(data)
        other = data
        self._compare_other(s, data, op_name, other)

    @pytest.mark.parametrize("box", [pd.Series, pd.DataFrame])
    def test_direct_arith_with_ndframe_returns_not_implemented(self, data, box):
        # EAs should return NotImplemented for ops with Series/DataFrame
        # Pandas takes care of unboxing the series and calling the EA's op.
        other = pd.Series(data)
        if box is pd.DataFrame:
            other = other.to_frame()

        if hasattr(data, "__eq__"):
            result = data.__eq__(other)
            assert result is NotImplemented
        else:
            raise pytest.skip(f"{type(data).__name__} does not implement __eq__")

        if hasattr(data, "__ne__"):
            result = data.__ne__(other)
            assert result is NotImplemented
        else:
            raise pytest.skip(f"{type(data).__name__} does not implement __ne__")


class TestOpsUtil(base.BaseOpsUtil):
    pass


class TestParsing(base.BaseParsingTests):
    pass


class TestPrinting(base.BasePrintingTests):
    pass


class TestMissing(base.BaseMissingTests):
    @pytest.mark.xfail(run=True, reason="__iter__ / __len__ issue")
    def test_fillna_scalar(self, data_missing):
        valid = data_missing[1]
        result = data_missing.fillna(valid)
        expected = data_missing.fillna(valid)
        self.assert_extension_array_equal(result, expected)

    @pytest.mark.xfail(run=True, reason="__iter__ / __len__ issue")
    def test_fillna_series(self, data_missing):
        fill_value = data_missing[1]
        ser = pd.Series(data_missing)

        result = ser.fillna(fill_value)
        expected = pd.Series(
            data_missing._from_sequence(
                [fill_value, fill_value], dtype=data_missing.dtype
            )
        )
        self.assert_series_equal(result, expected)

        # Fill with a series
        result = ser.fillna(expected)
        self.assert_series_equal(result, expected)

        # Fill with a series not affecting the missing values
        result = ser.fillna(ser)
        self.assert_series_equal(result, ser)

    @pytest.mark.xfail(run=True, reason="__iter__ / __len__ issue")
    def test_fillna_frame(self, data_missing):
        fill_value = data_missing[1]

        result = pd.DataFrame({"A": data_missing, "B": [1, 2]}).fillna(fill_value)

        expected = pd.DataFrame(
            {
                "A": data_missing._from_sequence(
                    [fill_value, fill_value], dtype=data_missing.dtype
                ),
                "B": [1, 2],
            }
        )
        self.assert_series_equal(result, expected)

    @pytest.mark.xfail(run=True, reason="__iter__ / __len__ issue")
    def test_fillna_no_op_returns_copy(self, data):
        data = data[~data.isna()]

        valid = data[0]
        result = data.fillna(valid)
        assert result is not data
        self.assert_extension_array_equal(result, data)

        result = data.fillna(method="backfill")
        assert result is not data
        self.assert_extension_array_equal(result, data)


class TestNumericReduce(base.BaseNumericReduceTests):
    def check_reduce(self, s, op_name, skipna):
        result = getattr(s, op_name)(skipna=skipna)
        expected_m = getattr(pd.Series(s.values.quantity._magnitude), op_name)(
            skipna=skipna
        )
        if op_name in {"kurt", "skew"}:
            expected_u = None
        elif op_name in {"var"}:
            expected_u = s.values.quantity.units ** 2
        else:
            expected_u = s.values.quantity.units
        if expected_u is not None:
            expected = ureg.Quantity(expected_m, expected_u)
        else:
            expected = expected_m
        assert result == expected

    @pytest.mark.parametrize("skipna", [True, False])
    def test_reduce_scaling(self, data, all_numeric_reductions, skipna):
        """Make sure that the reductions give the same physical result independent of the unit representation.

        This verifies that the result units are sensible.
        """
        op_name = all_numeric_reductions
        s_nm = pd.Series(data)
        # Attention: `mm` is fine here, but with `m`, the magnitudes become so small
        # that pandas discards them in the kurtosis calculation, leading to different results.
        s_mm = pd.Series(PintArray.from_1darray_quantity(data.quantity.to(ureg.mm)))

        # min/max with empty produce numpy warnings
        with warnings.catch_warnings():
            warnings.simplefilter("ignore", RuntimeWarning)
            r_nm = getattr(s_nm, op_name)(skipna=skipna)
            r_mm = getattr(s_mm, op_name)(skipna=skipna)
            if isinstance(r_nm, ureg.Quantity):
                # convert both results to the same units, then take the magnitude
                v_nm = r_nm.m_as(r_mm.units)
                v_mm = r_mm.m
            else:
                v_nm = r_nm
                v_mm = r_mm
            assert np.isclose(v_nm, v_mm, rtol=1e-3), f"{r_nm} == {r_mm}"


class TestBooleanReduce(base.BaseBooleanReduceTests):
    def check_reduce(self, s, op_name, skipna):
        result = getattr(s, op_name)(skipna=skipna)
        expected = getattr(pd.Series(s.values.quantity._magnitude), op_name)(
            skipna=skipna
        )
        assert result == expected


class TestReshaping(base.BaseReshapingTests):
    @pytest.mark.xfail(run=True, reason="__iter__ / __len__ issue")
    @pytest.mark.parametrize("obj", ["series", "frame"])
    def test_unstack(self, data, index, obj):
        data = data[: len(index)]
        if obj == "series":
            ser = pd.Series(data, index=index)
        else:
            ser = pd.DataFrame({"A": data, "B": data}, index=index)

        n = index.nlevels
        levels = list(range(n))
        # [0, 1, 2]
        # [(0,), (1,), (2,), (0, 1), (0, 2), (1, 0), (1, 2), (2, 0), (2, 1)]
        combinations = itertools.chain.from_iterable(
            itertools.permutations(levels, i) for i in range(1, n)
        )

        for level in combinations:
            result = ser.unstack(level=level)
            assert all(
                isinstance(result[col].array, type(data)) for col in result.columns
            )

            if obj == "series":
                # We should get the same result with to_frame+unstack+droplevel
                df = ser.to_frame()

                alt = df.unstack(level=level).droplevel(0, axis=1)
                self.assert_frame_equal(result, alt)

            expected = ser.astype(object).unstack(level=level)
            result = result.astype(object)

            self.assert_frame_equal(result, expected)


class TestSetitem(base.BaseSetitemTests):
    @pytest.mark.parametrize("setter", ["loc", None])
    @pytest.mark.filterwarnings("ignore::pint.UnitStrippedWarning")
    # Pandas performs a hasattr(__array__), which triggers the warning
    # Debugging it does not pass through a PintArray, so
    # I think this needs changing in pint quantity
    # eg s[[True]*len(s)]=Q_(1,"m")
    @pytest.mark.xfail(run=True, reason="__iter__ / __len__ issue")
    def test_setitem_mask_broadcast(self, data, setter):
        ser = pd.Series(data)
        mask = np.zeros(len(data), dtype=bool)
        mask[:2] = True

        if setter:  # loc
            target = getattr(ser, setter)
        else:  # __setitem__
            target = ser

        operator.setitem(target, mask, data[10])
        assert ser[0] == data[10]
        assert ser[1] == data[10]

    @pytest.mark.xfail(run=True, reason="__iter__ / __len__ issue")
    def test_setitem_sequence_broadcasts(self, data, box_in_series):
        if box_in_series:
            data = pd.Series(data)
        data[[0, 1]] = data[2]
        assert data[0] == data[2]
        assert data[1] == data[2]

    @pytest.mark.xfail(run=True, reason="__iter__ / __len__ issue")
    @pytest.mark.parametrize(
        "idx",
        [[0, 1, 2], pd.array([0, 1, 2], dtype="Int64"), np.array([0, 1, 2])],
        ids=["list", "integer-array", "numpy-array"],
    )
    def test_setitem_integer_array(self, data, idx, box_in_series):
        arr = data[:5].copy()
        expected = data.take([0, 0, 0, 3, 4])

        if box_in_series:
            arr = pd.Series(arr)
            expected = pd.Series(expected)

        arr[idx] = arr[0]
        self.assert_equal(arr, expected)

    @pytest.mark.xfail(run=True, reason="__iter__ / __len__ issue")
    def test_setitem_slice(self, data, box_in_series):
        arr = data[:5].copy()
        expected = data.take([0, 0, 0, 3, 4])
        if box_in_series:
            arr = pd.Series(arr)
            expected = pd.Series(expected)

        arr[:3] = data[0]
        self.assert_equal(arr, expected)

    @pytest.mark.xfail(run=True, reason="__iter__ / __len__ issue")
    def test_setitem_loc_iloc_slice(self, data):
        arr = data[:5].copy()
        s = pd.Series(arr, index=["a", "b", "c", "d", "e"])
        expected = pd.Series(data.take([0, 0, 0, 3, 4]), index=s.index)

        result = s.copy()
        result.iloc[:3] = data[0]
        self.assert_equal(result, expected)

        result = s.copy()
        result.loc[:"c"] = data[0]
        self.assert_equal(result, expected)


class TestOffsetUnits(object):
    @pytest.mark.xfail(run=True, reason="TODO untested issue that was fixed")
    def test_offset_concat(self):
        q_a = ureg.Quantity(np.arange(5), ureg.Unit("degC"))
        q_b = ureg.Quantity(np.arange(6), ureg.Unit("degC"))

        a = pd.Series(PintArray(q_a))
        b = pd.Series(PintArray(q_b))

        result = pd.concat([a, b], axis=1)
        expected = pd.Series(PintArray(np.concatenate([q_b, q_b]), dtype="pint[degC]"))
        self.assert_equal(result, expected)

# would be ideal to just test all of this by running the example notebook
# but this isn't a discussion we've had yet

class TestUserInterface(object):
    def test_get_underlying_data(self, data):
        ser = pd.Series(data)
        # this first test creates an array of bool (which is desired, eg for indexing)
        assert all(ser.values == data)
        assert ser.values[23] == data[23]

    def test_arithmetic(self, data):
        ser = pd.Series(data)
        ser2 = ser + ser
        assert all(ser2.values == 2 * data)

    def test_initialisation(self, data):
        # fails with plain array
        # works with PintArray
        df = pd.DataFrame(
            {
                "length": pd.Series([2.0, 3.0], dtype="pint[m]"),
                "width": PintArray([2.0, 3.0], dtype="pint[m]"),
                "distance": PintArray([2.0, 3.0], dtype="m"),
                "height": PintArray([2.0, 3.0], dtype=ureg.m),
                "depth": PintArray.from_1darray_quantity(
                    ureg.Quantity([2.0, 3.0], ureg.m)
                ),
            }
        )

        for col in df.columns:
            assert all(df[col] == df.length)

    def test_df_operations(self):
        # simply a copy of what's in the notebook
        df = pd.DataFrame(
            {
                "torque": pd.Series([1.0, 2.0, 2.0, 3.0], dtype="pint[lbf ft]"),
                "angular_velocity": pd.Series([1.0, 2.0, 2.0, 3.0], dtype="pint[rpm]"),
            }
        )

        df["power"] = df["torque"] * df["angular_velocity"]

        df.power.values
        df.power.values.quantity
        df.angular_velocity.values.data

        df.power.pint.units

        df.power.pint.to("kW").values

        test_csv = join(dirname(__file__), "pandas_test.csv")

        df = pd.read_csv(test_csv, header=[0, 1])
        df_ = df.pint.quantify(level=-1)

        df_["mech power"] = df_.speed * df_.torque
        df_["fluid power"] = df_["fuel flow rate"] * df_["rail pressure"]

        df_.pint.dequantify()

        df_["fluid power"] = df_["fluid power"].pint.to("kW")
        df_["mech power"] = df_["mech power"].pint.to("kW")
        df_.pint.dequantify()

        df_.pint.to_base_units().pint.dequantify()


class TestDataFrameAccessor(object):
    def test_index_maintained(self):
        test_csv = join(dirname(__file__), "pandas_test.csv")

        df = pd.read_csv(test_csv, header=[0, 1])
        df.columns = pd.MultiIndex.from_arrays(
            [
                ["Holden", "Holden", "Holden", "Ford", "Ford", "Ford"],
                [
                    "speed",
                    "mech power",
                    "torque",
                    "rail pressure",
                    "fuel flow rate",
                    "fluid power",
                ],
                ["rpm", "kW", "N m", "bar", "l/min", "kW"],
            ],
            names=["Car type", "metric", "unit"],
        )
        df.index = pd.MultiIndex.from_arrays(
            [
                [1, 12, 32, 48],
                ["Tim", "Tim", "Jane", "Steve"],
            ],  # noqa E231
            names=["Measurement number", "Measurer"],
        )

        expected = df.copy()

        # we expect the result to come back with pint names, not input
        # names
        def get_pint_value(in_str):
            return str(ureg.Quantity(1, in_str).units)

        units_level = [i for i, name in enumerate(df.columns.names) if name == "unit"][
            0
        ]

        expected.columns = df.columns.set_levels(
            df.columns.levels[units_level].map(get_pint_value), level="unit"
        )

        result = df.pint.quantify(level=-1).pint.dequantify()

        pd.testing.assert_frame_equal(result, expected)


class TestSeriesAccessors(object):
    @pytest.mark.parametrize(
        "attr",
        [
            "debug_used",
            "default_format",
            "dimensionality",
            "dimensionless",
            "force_ndarray",
            "shape",
            "u",
            "unitless",
            "units",
        ],
    )
    def test_series_scalar_property_accessors(self, data, attr):
        s = pd.Series(data)
        assert getattr(s.pint, attr) == getattr(data.quantity, attr)

    @pytest.mark.parametrize(
        "attr",
        [
            "m",
            "magnitude",
            # 'imag', # failing, not sure why
            # 'real', # failing, not sure why
        ],
    )
    def test_series_property_accessors(self, data, attr):
        s = pd.Series(data)
        assert all(getattr(s.pint, attr) == pd.Series(getattr(data.quantity, attr)))

    @pytest.mark.parametrize(
        "attr_args",
        [
            ("check", ({"[length]": 1})),
            ("compatible_units", ()),
            # ('format_babel', ()), Needs babel installed?
            # ('plus_minus', ()), Needs uncertanties
            # ('to_tuple', ()),
            ("tolist", ()),
        ],
    )
    def test_series_scalar_method_accessors(self, data, attr_args):
        attr = attr_args[0]
        args = attr_args[1]
        s = pd.Series(data)
        assert getattr(s.pint, attr)(*args) == getattr(data.quantity, attr)(*args)

    @pytest.mark.parametrize(
        "attr_args",
        [
            ("ito", ("mi",)),
            ("ito_base_units", ()),
            ("ito_reduced_units", ()),
            ("ito_root_units", ()),
            ("put", (1, 1 * ureg.nm)),
        ],
    )
    def test_series_inplace_method_accessors(self, data, attr_args):
        attr = attr_args[0]
        args = attr_args[1]
        from copy import deepcopy

        s = pd.Series(deepcopy(data))
        getattr(s.pint, attr)(*args)
        getattr(data.quantity, attr)(*args)
        assert all(s.values == data)

    @pytest.mark.parametrize(
        "attr_args",
        [
            ("clip", (10 * ureg.nm, 20 * ureg.nm)),
            (
                "from_tuple",
                (PintArray(np.arange(1, 101), dtype=ureg.m).quantity.to_tuple(),),
            ),
            ("m_as", ("mi",)),
            ("searchsorted", (10 * ureg.nm,)),
            ("to", ("m")),
            ("to_base_units", ()),
            ("to_compact", ()),
            ("to_reduced_units", ()),
            ("to_root_units", ()),
            # ('to_timedelta', ()),
        ],
    )
    def test_series_method_accessors(self, data, attr_args):
        attr = attr_args[0]
        args = attr_args[1]
        s = pd.Series(data)
        assert all(getattr(s.pint, attr)(*args) == getattr(data.quantity, attr)(*args))


arithmetic_ops = [
    operator.add,
    operator.sub,
    operator.mul,
    operator.truediv,
    operator.floordiv,
    operator.pow,
]

comparative_ops = [
    operator.eq,
    operator.le,
    operator.lt,
    operator.ge,
    operator.gt,
]

<<<<<<< HEAD
numpy_ufuncs = HANDLED_UFUNCS.values()
=======
unit_ops = [
    operator.mul,
    operator.truediv,
]
>>>>>>> 1c443a3d


class TestPintArrayQuantity(QuantityTestCase):
    FORCE_NDARRAY = True

    def test_pintarray_creation(self):
        x = ureg.Quantity([1.0, 2.0, 3.0], "m")
        ys = [
            PintArray.from_1darray_quantity(x),
            PintArray._from_sequence([item for item in x]),
        ]
        for y in ys:
            helpers.assert_quantity_almost_equal(x, y.quantity)

    @pytest.mark.filterwarnings("ignore::pint.UnitStrippedWarning")
    @pytest.mark.filterwarnings("ignore::RuntimeWarning")
    def test_pintarray_operations(self):
        # Perform operations with Quantities and PintArrays
        # The resulting Quantity and PintArray.Data should be the same
        # a op b == c
        # warnings ignored here as it these tests are to ensure
        # pint array behaviour is the same as quantity
        def test_op(a_pint, a_pint_array, b_, coerce=True):
            try:
                result_pint = op(a_pint, b_)
                if coerce:
                    # a PintArray is returned from arithmetics, so need the data
                    c_pint_array = op(a_pint_array, b_).quantity
                else:
                    # a boolean array is returned from comparatives
                    c_pint_array = op(a_pint_array, b_)

                helpers.assert_quantity_almost_equal(result_pint, c_pint_array)

            except Exception as caught_exception:
                with pytest.raises(type(caught_exception)):
                    op(a_pint_array, b)

        a_pints = [
            ureg.Quantity([3.0, 4.0], "m"),
            ureg.Quantity([3.0, 4.0], ""),
        ]

        a_pint_arrays = [PintArray.from_1darray_quantity(q) for q in a_pints]

        bs = [
            2,
            ureg.Quantity(3, "m"),
            [1.0, 3.0],
            [3.3, 4.4],
            ureg.Quantity([6.0, 6.0], "m"),
            ureg.Quantity([7.0, np.nan]),
        ]

        us = [ureg.m]

        for a_pint, a_pint_array in zip(a_pints, a_pint_arrays):
            for b in bs:
                for op in arithmetic_ops:
                    test_op(a_pint, a_pint_array, b)
                for op in comparative_ops:
                    test_op(a_pint, a_pint_array, b, coerce=False)
<<<<<<< HEAD
    
    def test_pintarray_ufuncs(self):
        # Perform operations with Quantities and PintArrays
        # The resulting Quantity and PintArray.Data should be the same
        # a op b == c
        # warnings ignored here as it these tests are to ensure
        # pint array behaviour is the same as quantity
        def test_op(a_pint, a_pint_array, b_, coerce=True):
            try:
                result_pint = op(a_pint, b_)
                if coerce:
                    # a PintArray is returned from arithmetics, so need the data
                    c_pint_array = op(a_pint_array, b_).quantity
                else:
                    # a boolean array is returned from comparatives
                    c_pint_array = op(a_pint_array, b_)

                helpers.assert_quantity_almost_equal(result_pint, c_pint_array)

            except Exception as caught_exception:
                with pytest.raises(type(caught_exception)):
                    op(a_pint_array, b)
        def test_single_arg_op(a_pint, a_pint_array, coerce=True):
            try:
                result_pint = op(a_pint)
                if coerce:
                    # a PintArray is returned from arithmetics, so need the data
                    c_pint_array = op(a_pint_array).quantity
                else:
                    # a boolean array is returned from comparatives
                    c_pint_array = op(a_pint_array)

                helpers.assert_quantity_almost_equal(result_pint, c_pint_array)

            except Exception as caught_exception:
                with pytest.raises(type(caught_exception)):
                    op(a_pint_array)


        a_pints = [
            ureg.Quantity([3, 4], "m"),
            ureg.Quantity([3, 4], ""),
        ]

        a_pint_arrays = [PintArray.from_1darray_quantity(q) for q in a_pints]

        bs = [
            2,
            ureg.Quantity(3, "m"),
            [1.0, 3.0],
            [3.3, 4.4],
            ureg.Quantity([6, 6], "m"),
            ureg.Quantity([7.0, np.nan]),
        ]
        for a_pint, a_pint_array in zip(a_pints, a_pint_arrays):
            for op in numpy_ufuncs:
                test_single_arg_op(a_pint, a_pint_array)
            for b in bs:
                for op in numpy_ufuncs:
                    test_op(a_pint, a_pint_array, b)
                # for op in comparative_ops:
                    # test_op(a_pint, a_pint_array, b, coerce=False)
=======
            # also test for operations involving units
            for b in us:
                for op in unit_ops:
                    test_op(a_pint, a_pint_array, b)
>>>>>>> 1c443a3d

    def test_mismatched_dimensions(self):
        x_and_ys = [
            (PintArray.from_1darray_quantity(ureg.Quantity([5.0], "m")), [1, 1]),
            (
                PintArray.from_1darray_quantity(ureg.Quantity([5.0, 5.0, 5.0], "m")),
                [1, 1],
            ),
            (PintArray.from_1darray_quantity(self.Q_([5.0, 5.0], "m")), [1]),
        ]
        for x, y in x_and_ys:
            for op in comparative_ops + arithmetic_ops:
                with pytest.raises(ValueError):
                    op(x, y)


class TestNumpy(BaseExtensionTests):
    # Inhertits from pandas tests to use assert_series_equal
    def test_array_ufunc(self, numpy_func_string):

        funct = HANDLED_FUNCTIONS[numpy_func_string]
        
        s = pd.Series(PintArray([1, -2], dtype="pint[m]"))

        result = np.absolute(s)
        expected = pd.Series(PintArray([1, 2], dtype="pint[m]"))
        self.assert_series_equal(result, expected)<|MERGE_RESOLUTION|>--- conflicted
+++ resolved
@@ -1041,14 +1041,12 @@
     operator.gt,
 ]
 
-<<<<<<< HEAD
 numpy_ufuncs = HANDLED_UFUNCS.values()
-=======
+
 unit_ops = [
     operator.mul,
     operator.truediv,
 ]
->>>>>>> 1c443a3d
 
 
 class TestPintArrayQuantity(QuantityTestCase):
@@ -1111,7 +1109,10 @@
                     test_op(a_pint, a_pint_array, b)
                 for op in comparative_ops:
                     test_op(a_pint, a_pint_array, b, coerce=False)
-<<<<<<< HEAD
+            # also test for operations involving units
+            for b in us:
+                for op in unit_ops:
+                    test_op(a_pint, a_pint_array, b)
     
     def test_pintarray_ufuncs(self):
         # Perform operations with Quantities and PintArrays
@@ -1174,12 +1175,6 @@
                     test_op(a_pint, a_pint_array, b)
                 # for op in comparative_ops:
                     # test_op(a_pint, a_pint_array, b, coerce=False)
-=======
-            # also test for operations involving units
-            for b in us:
-                for op in unit_ops:
-                    test_op(a_pint, a_pint_array, b)
->>>>>>> 1c443a3d
 
     def test_mismatched_dimensions(self):
         x_and_ys = [
