--- conflicted
+++ resolved
@@ -16,662 +16,11 @@
 
 from pint_pandas import PintArray, PintType
 
-<<<<<<< HEAD
-ureg = ppi.PintType.ureg
-
-
-@pytest.fixture(params=[True, False])
-def box_in_series(request):
-    """Whether to box the data in a Series"""
-    return request.param
-
-
-@pytest.fixture
-def dtype():
-    return ppi.PintType("pint[meter]")
-=======
 ureg = PintType.ureg
->>>>>>> c58a7fcf
-
 
 @pytest.fixture
 def data():
-<<<<<<< HEAD
-    return ppi.PintArray.from_1darray_quantity(
-        np.arange(start=1.0, stop=101.0) * ureg.nm
-    )
-
-
-@pytest.fixture
-def data_missing():
-    return ppi.PintArray.from_1darray_quantity([np.nan, 1] * ureg.meter)
-
-
-@pytest.fixture
-def data_for_twos():
-    x = [
-        2,
-    ] * 100
-    return ppi.PintArray.from_1darray_quantity(x * ureg.meter)
-
-
-@pytest.fixture(params=["data", "data_missing"])
-def all_data(request, data, data_missing):
-    if request.param == "data":
-        return data
-    elif request.param == "data_missing":
-        return data_missing
-
-
-@pytest.fixture
-def data_repeated(data):
-    """Return different versions of data for count times"""
-    # no idea what I'm meant to put here, try just copying from https://github.com/pandas-dev/pandas/blob/master/pandas/tests/extension/integer/test_integer.py
-    def gen(count):
-        for _ in range(count):
-            yield data
-
-    yield gen
-
-
-@pytest.fixture
-def data_for_sorting():
-    return ppi.PintArray.from_1darray_quantity([0.3, 10, -50] * ureg.centimeter)
-    # should probably get more sophisticated and do something like
-    # [1 * ureg.meter, 3 * ureg.meter, 10 * ureg.centimeter]
-
-
-@pytest.fixture
-def data_missing_for_sorting():
-    return ppi.PintArray.from_1darray_quantity([4, np.nan, -5] * ureg.centimeter)
-    # should probably get more sophisticated and do something like
-    # [4 * ureg.meter, np.nan, 10 * ureg.centimeter]
-
-
-@pytest.fixture
-def na_cmp():
-    """Binary operator for comparing NA values."""
-    return lambda x, y: bool(np.isnan(x.magnitude)) & bool(np.isnan(y.magnitude))
-
-
-@pytest.fixture
-def na_value():
-    return ppi.PintType("meter").na_value
-
-
-@pytest.fixture
-def data_for_grouping():
-    # should probably get more sophisticated here and use units on all these
-    # quantities
-    a = 1
-    b = 2 ** 32 + 1
-    c = 2 ** 32 + 10
-    return ppi.PintArray.from_1darray_quantity(
-        [b, b, np.nan, np.nan, a, a, b, c] * ureg.m
-    )
-
-
-# === missing from pandas extension docs about what has to be included in tests ===
-# copied from pandas/pandas/conftest.py
-_all_arithmetic_operators = [
-    "__add__",
-    "__radd__",
-    "__sub__",
-    "__rsub__",
-    "__mul__",
-    "__rmul__",
-    "__floordiv__",
-    "__rfloordiv__",
-    "__truediv__",
-    "__rtruediv__",
-    "__pow__",
-    "__rpow__",
-    "__mod__",
-    "__rmod__",
-]
-
-
-@pytest.fixture(params=_all_arithmetic_operators)
-def all_arithmetic_operators(request):
-    """
-    Fixture for dunder names for common arithmetic operations
-    """
-    return request.param
-
-
-@pytest.fixture(params=["__eq__", "__ne__", "__le__", "__lt__", "__ge__", "__gt__"])
-def all_compare_operators(request):
-    """
-    Fixture for dunder names for common compare operations
-
-    * >=
-    * >
-    * ==
-    * !=
-    * <
-    * <=
-    """
-    return request.param
-
-
-# commented functions aren't implemented
-_all_numeric_reductions = [
-    "sum",
-    "max",
-    "min",
-    "mean",
-    # "prod",
-    # "std",
-    # "var",
-    "median",
-    # "kurt",
-    # "skew",
-]
-
-
-@pytest.fixture(params=_all_numeric_reductions)
-def all_numeric_reductions(request):
-    """
-    Fixture for numeric reduction names.
-    """
-    return request.param
-
-
-_all_boolean_reductions = ["all", "any"]
-
-
-@pytest.fixture(params=_all_boolean_reductions)
-def all_boolean_reductions(request):
-    """
-    Fixture for boolean reduction names.
-    """
-    return request.param
-
-
-# =================================================================
-
-
-class TestCasting(base.BaseCastingTests):
-    pass
-
-
-class TestConstructors(base.BaseConstructorsTests):
-    pass
-
-
-class TestDtype(base.BaseDtypeTests):
-    pass
-
-
-class TestGetitem(base.BaseGetitemTests):
-    pass
-
-
-class TestGroupby(base.BaseGroupbyTests):
-    @pytest.mark.xfail(
-        run=True, reason="pintarrays seem not to be numeric in one version of pd"
-    )
-    def test_in_numeric_groupby(self, data_for_grouping):
-        df = pd.DataFrame(
-            {
-                "A": [1, 1, 2, 2, 3, 3, 1, 4],
-                "B": data_for_grouping,
-                "C": [1, 1, 1, 1, 1, 1, 1, 1],
-            }
-        )
-        result = df.groupby("A").sum().columns
-
-        if data_for_grouping.dtype._is_numeric:
-            expected = pd.Index(["B", "C"])
-        else:
-            expected = pd.Index(["C"])
-
-        self.assert_index_equal(result, expected)
-
-    @pytest.mark.xfail(run=True, reason="__iter__ / __len__ issue")
-    def test_groupby_apply_identity(self, data_for_grouping):
-        df = pd.DataFrame({"A": [1, 1, 2, 2, 3, 3, 1, 4], "B": data_for_grouping})
-        result = df.groupby("A").B.apply(lambda x: x.array)
-        expected = pd.Series(
-            [
-                df.B.iloc[[0, 1, 6]].array,
-                df.B.iloc[[2, 3]].array,
-                df.B.iloc[[4, 5]].array,
-                df.B.iloc[[7]].array,
-            ],
-            index=pd.Index([1, 2, 3, 4], name="A"),
-            name="B",
-        )
-        self.assert_series_equal(result, expected)
-
-
-class TestInterface(base.BaseInterfaceTests):
-    pass
-
-
-class TestMethods(base.BaseMethodsTests):
-    @pytest.mark.filterwarnings("ignore::pint.UnitStrippedWarning")
-    # See test_setitem_mask_broadcast note
-    @pytest.mark.parametrize("dropna", [True, False])
-    def test_value_counts(self, all_data, dropna):
-        all_data = all_data[:10]
-        if dropna:
-            other = all_data[~all_data.isna()]
-        else:
-            other = all_data
-
-        result = pd.Series(all_data).value_counts(dropna=dropna).sort_index()
-        expected = pd.Series(other).value_counts(dropna=dropna).sort_index()
-
-        self.assert_series_equal(result, expected)
-
-    @pytest.mark.filterwarnings("ignore::pint.UnitStrippedWarning")
-    # See test_setitem_mask_broadcast note
-    @pytest.mark.parametrize("box", [pd.Series, lambda x: x])
-    @pytest.mark.parametrize("method", [lambda x: x.unique(), pd.unique])
-    def test_unique(self, data, box, method):
-        duplicated = box(data._from_sequence([data[0], data[0]]))
-
-        result = method(duplicated)
-
-        assert len(result) == 1
-        assert isinstance(result, type(data))
-        assert result[0] == duplicated[0]
-
-    @pytest.mark.xfail(run=True, reason="__iter__ / __len__ issue")
-    def test_fillna_copy_frame(self, data_missing):
-        arr = data_missing.take([1, 1])
-        df = pd.DataFrame({"A": arr})
-
-        filled_val = df.iloc[0, 0]
-        result = df.fillna(filled_val)
-
-        assert df.A.values is not result.A.values
-
-    @pytest.mark.xfail(run=True, reason="__iter__ / __len__ issue")
-    def test_fillna_copy_series(self, data_missing):
-        arr = data_missing.take([1, 1])
-        ser = pd.Series(arr)
-
-        filled_val = ser[0]
-        result = ser.fillna(filled_val)
-
-        assert ser._values is not result._values
-        assert ser._values is arr
-
-    @pytest.mark.xfail(run=True, reason="__iter__ / __len__ issue")
-    def test_searchsorted(self, data_for_sorting, as_series):  # noqa: F811
-        b, c, a = data_for_sorting
-        arr = type(data_for_sorting)._from_sequence([a, b, c])
-
-        if as_series:
-            arr = pd.Series(arr)
-        assert arr.searchsorted(a) == 0
-        assert arr.searchsorted(a, side="right") == 1
-
-        assert arr.searchsorted(b) == 1
-        assert arr.searchsorted(b, side="right") == 2
-
-        assert arr.searchsorted(c) == 2
-        assert arr.searchsorted(c, side="right") == 3
-
-        result = arr.searchsorted(arr.take([0, 2]))
-        expected = np.array([0, 2], dtype=np.intp)
-
-        self.assert_numpy_array_equal(result, expected)
-
-        # sorter
-        sorter = np.array([1, 2, 0])
-        assert data_for_sorting.searchsorted(a, sorter=sorter) == 0
-
-    @pytest.mark.xfail(run=True, reason="__iter__ / __len__ issue")
-    def test_where_series(self, data, na_value, as_frame):  # noqa: F811
-        assert data[0] != data[1]
-        cls = type(data)
-        a, b = data[:2]
-
-        ser = pd.Series(cls._from_sequence([a, a, b, b], dtype=data.dtype))
-        cond = np.array([True, True, False, False])
-
-        if as_frame:
-            ser = ser.to_frame(name="a")
-            cond = cond.reshape(-1, 1)
-
-        result = ser.where(cond)
-        expected = pd.Series(
-            cls._from_sequence([a, a, na_value, na_value], dtype=data.dtype)
-        )
-
-        if as_frame:
-            expected = expected.to_frame(name="a")
-        self.assert_equal(result, expected)
-
-        # array other
-        cond = np.array([True, False, True, True])
-        other = cls._from_sequence([a, b, a, b], dtype=data.dtype)
-        if as_frame:
-            other = pd.DataFrame({"a": other})
-            cond = pd.DataFrame({"a": cond})
-        result = ser.where(cond, other)
-        expected = pd.Series(cls._from_sequence([a, b, b, b], dtype=data.dtype))
-        if as_frame:
-            expected = expected.to_frame(name="a")
-        self.assert_equal(result, expected)
-
-
-class TestArithmeticOps(base.BaseArithmeticOpsTests):
-    def check_opname(self, s, op_name, other, exc=None):
-        op = self.get_op_from_name(op_name)
-
-        self._check_op(s, op, other, exc)
-
-    def _check_op(self, s, op, other, exc=None):
-        if exc is None:
-            result = op(s, other)
-            expected = s.combine(other, op)
-            self.assert_series_equal(result, expected)
-        else:
-            with pytest.raises(exc):
-                op(s, other)
-
-    def _check_divmod_op(self, s, op, other, exc=None):
-        # divmod has multiple return values, so check separately
-        if exc is None:
-            result_div, result_mod = op(s, other)
-            if op is divmod:
-                expected_div, expected_mod = s // other, s % other
-            else:
-                expected_div, expected_mod = other // s, other % s
-            self.assert_series_equal(result_div, expected_div)
-            self.assert_series_equal(result_mod, expected_mod)
-        else:
-            with pytest.raises(exc):
-                divmod(s, other)
-
-    def _get_exception(self, data, op_name):
-        if op_name in ["__pow__", "__rpow__"]:
-            return op_name, DimensionalityError
-        else:
-            return op_name, None
-
-    def test_arith_series_with_scalar(self, data, all_arithmetic_operators):
-        # series & scalar
-        op_name, exc = self._get_exception(data, all_arithmetic_operators)
-        s = pd.Series(data)
-        self.check_opname(s, op_name, s.iloc[0], exc=exc)
-
-    @pytest.mark.xfail(run=True, reason="__iter__ / __len__ issue")
-    def test_arith_frame_with_scalar(self, data, all_arithmetic_operators):
-        # frame & scalar
-        op_name, exc = self._get_exception(data, all_arithmetic_operators)
-        df = pd.DataFrame({"A": data})
-        self.check_opname(df, op_name, data[0], exc=exc)
-
-    @pytest.mark.xfail(run=True, reason="s.combine does not accept arrays")
-    def test_arith_series_with_array(self, data, all_arithmetic_operators):
-        # ndarray & other series
-        op_name, exc = self._get_exception(data, all_arithmetic_operators)
-        s = pd.Series(data)
-        self.check_opname(s, op_name, data, exc=exc)
-
-    # parameterise this to try divisor not equal to 1
-    def test_divmod(self, data):
-        s = pd.Series(data)
-        self._check_divmod_op(s, divmod, 1 * ureg.Mm)
-        self._check_divmod_op(1 * ureg.Mm, ops.rdivmod, s)
-
-    def test_error(self, data, all_arithmetic_operators):
-        # invalid ops
-
-        op = all_arithmetic_operators
-        s = pd.Series(data)
-        ops = getattr(s, op)
-        opa = getattr(data, op)
-
-        # invalid scalars
-        # TODO: work out how to make this more specific/test for the two
-        #       different possible errors here
-        with pytest.raises(Exception):
-            ops("foo")
-
-        # TODO: work out how to make this more specific/test for the two
-        #       different possible errors here
-        with pytest.raises(Exception):
-            ops(pd.Timestamp("20180101"))
-
-        # invalid array-likes
-        # TODO: work out how to make this more specific/test for the two
-        #       different possible errors here
-        #
-        # This won't always raise exception, eg for foo % 3 m
-        if "mod" not in op:
-            with pytest.raises(Exception):
-                ops(pd.Series("foo", index=s.index))
-
-        # 2d
-        with pytest.raises(KeyError):
-            opa(pd.DataFrame({"A": s}))
-
-        with pytest.raises(ValueError):
-            opa(np.arange(len(s)).reshape(-1, len(s)))
-
-
-class TestComparisonOps(base.BaseComparisonOpsTests):
-    def _compare_other(self, s, data, op_name, other):
-        op = self.get_op_from_name(op_name)
-
-        result = op(s, other)
-        expected = op(s.values.quantity, other)
-        assert (result == expected).all()
-
-    def test_compare_scalar(self, data, all_compare_operators):
-        op_name = all_compare_operators
-        s = pd.Series(data)
-        other = data[0]
-        self._compare_other(s, data, op_name, other)
-
-    def test_compare_array(self, data, all_compare_operators):
-        # nb this compares an quantity containing array
-        # eg Q_([1,2],"m")
-        op_name = all_compare_operators
-        s = pd.Series(data)
-        other = data
-        self._compare_other(s, data, op_name, other)
-
-
-class TestOpsUtil(base.BaseOpsUtil):
-    pass
-
-
-class TestMissing(base.BaseMissingTests):
-    @pytest.mark.xfail(run=True, reason="__iter__ / __len__ issue")
-    def test_fillna_scalar(self, data_missing):
-        valid = data_missing[1]
-        result = data_missing.fillna(valid)
-        expected = data_missing.fillna(valid)
-        self.assert_extension_array_equal(result, expected)
-
-    @pytest.mark.xfail(run=True, reason="__iter__ / __len__ issue")
-    def test_fillna_series(self, data_missing):
-        fill_value = data_missing[1]
-        ser = pd.Series(data_missing)
-
-        result = ser.fillna(fill_value)
-        expected = pd.Series(
-            data_missing._from_sequence(
-                [fill_value, fill_value], dtype=data_missing.dtype
-            )
-        )
-        self.assert_series_equal(result, expected)
-
-        # Fill with a series
-        result = ser.fillna(expected)
-        self.assert_series_equal(result, expected)
-
-        # Fill with a series not affecting the missing values
-        result = ser.fillna(ser)
-        self.assert_series_equal(result, ser)
-
-    @pytest.mark.xfail(run=True, reason="__iter__ / __len__ issue")
-    def test_fillna_frame(self, data_missing):
-        fill_value = data_missing[1]
-
-        result = pd.DataFrame({"A": data_missing, "B": [1, 2]}).fillna(fill_value)
-
-        expected = pd.DataFrame(
-            {
-                "A": data_missing._from_sequence(
-                    [fill_value, fill_value], dtype=data_missing.dtype
-                ),
-                "B": [1, 2],
-            }
-        )
-        self.assert_series_equal(result, expected)
-
-
-class TestNumericReduce(base.BaseNumericReduceTests):
-    def check_reduce(self, s, op_name, skipna):
-        result = getattr(s, op_name)(skipna=skipna)
-        expected_m = getattr(pd.Series(s.values.quantity._magnitude), op_name)(
-            skipna=skipna
-        )
-        expected_u = s.values.quantity.units
-        expected = ureg.Quantity(expected_m, expected_u)
-        assert result == expected
-
-
-class TestBooleanReduce(base.BaseBooleanReduceTests):
-    def check_reduce(self, s, op_name, skipna):
-        result = getattr(s, op_name)(skipna=skipna)
-        expected = getattr(pd.Series(s.values.quantity._magnitude), op_name)(
-            skipna=skipna
-        )
-        assert result == expected
-
-
-class TestReshaping(base.BaseReshapingTests):
-    @pytest.mark.xfail(run=True, reason="__iter__ / __len__ issue")
-    @pytest.mark.parametrize("obj", ["series", "frame"])
-    def test_unstack(self, data, index, obj):
-        data = data[: len(index)]
-        if obj == "series":
-            ser = pd.Series(data, index=index)
-        else:
-            ser = pd.DataFrame({"A": data, "B": data}, index=index)
-
-        n = index.nlevels
-        levels = list(range(n))
-        # [0, 1, 2]
-        # [(0,), (1,), (2,), (0, 1), (0, 2), (1, 0), (1, 2), (2, 0), (2, 1)]
-        combinations = itertools.chain.from_iterable(
-            itertools.permutations(levels, i) for i in range(1, n)
-        )
-
-        for level in combinations:
-            result = ser.unstack(level=level)
-            assert all(
-                isinstance(result[col].array, type(data)) for col in result.columns
-            )
-
-            if obj == "series":
-                # We should get the same result with to_frame+unstack+droplevel
-                df = ser.to_frame()
-
-                alt = df.unstack(level=level).droplevel(0, axis=1)
-                self.assert_frame_equal(result, alt)
-
-            expected = ser.astype(object).unstack(level=level)
-            result = result.astype(object)
-
-            self.assert_frame_equal(result, expected)
-
-
-class TestSetitem(base.BaseSetitemTests):
-    @pytest.mark.parametrize("setter", ["loc", None])
-    @pytest.mark.filterwarnings("ignore::pint.UnitStrippedWarning")
-    # Pandas performs a hasattr(__array__), which triggers the warning
-    # Debugging it does not pass through a PintArray, so
-    # I think this needs changing in pint quantity
-    # eg s[[True]*len(s)]=Q_(1,"m")
-    @pytest.mark.xfail(run=True, reason="__iter__ / __len__ issue")
-    def test_setitem_mask_broadcast(self, data, setter):
-        ser = pd.Series(data)
-        mask = np.zeros(len(data), dtype=bool)
-        mask[:2] = True
-
-        if setter:  # loc
-            target = getattr(ser, setter)
-        else:  # __setitem__
-            target = ser
-
-        operator.setitem(target, mask, data[10])
-        assert ser[0] == data[10]
-        assert ser[1] == data[10]
-
-    @pytest.mark.xfail(run=True, reason="__iter__ / __len__ issue")
-    def test_setitem_sequence_broadcasts(self, data, box_in_series):
-        if box_in_series:
-            data = pd.Series(data)
-        data[[0, 1]] = data[2]
-        assert data[0] == data[2]
-        assert data[1] == data[2]
-
-    @pytest.mark.xfail(run=True, reason="__iter__ / __len__ issue")
-    @pytest.mark.parametrize(
-        "idx",
-        [[0, 1, 2], pd.array([0, 1, 2], dtype="Int64"), np.array([0, 1, 2])],
-        ids=["list", "integer-array", "numpy-array"],
-    )
-    def test_setitem_integer_array(self, data, idx, box_in_series):
-        arr = data[:5].copy()
-        expected = data.take([0, 0, 0, 3, 4])
-
-        if box_in_series:
-            arr = pd.Series(arr)
-            expected = pd.Series(expected)
-
-        arr[idx] = arr[0]
-        self.assert_equal(arr, expected)
-
-    @pytest.mark.xfail(run=True, reason="__iter__ / __len__ issue")
-    def test_setitem_slice(self, data, box_in_series):
-        arr = data[:5].copy()
-        expected = data.take([0, 0, 0, 3, 4])
-        if box_in_series:
-            arr = pd.Series(arr)
-            expected = pd.Series(expected)
-
-        arr[:3] = data[0]
-        self.assert_equal(arr, expected)
-
-    @pytest.mark.xfail(run=True, reason="__iter__ / __len__ issue")
-    def test_setitem_loc_iloc_slice(self, data):
-        arr = data[:5].copy()
-        s = pd.Series(arr, index=["a", "b", "c", "d", "e"])
-        expected = pd.Series(data.take([0, 0, 0, 3, 4]), index=s.index)
-
-        result = s.copy()
-        result.iloc[:3] = data[0]
-        self.assert_equal(result, expected)
-
-        result = s.copy()
-        result.loc[:"c"] = data[0]
-        self.assert_equal(result, expected)
-
-
-class TestOffsetUnits(object):
-    def test_offset_concat(self):
-        a = pd.Series(PintArray(range(5), ureg.Unit("degC")))
-        b = pd.Series(PintArray(range(6), ureg.Unit("degC")))
-
-        pd.concat([a, b], axis=1)
-
-
-# would be ideal to just test all of this by running the example notebook
-# but this isn't a discussion we've had yet
-=======
     return PintArray.from_1darray_quantity(np.arange(start=1.0, stop=101.0) * ureg.nm)
->>>>>>> c58a7fcf
 
 
 class TestUserInterface(object):
