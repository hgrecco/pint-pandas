import pickle
import time

import numpy as np
import pandas as pd
import pandas._testing as tm
import pytest
import pint
from pandas.tests.extension.base.base import BaseExtensionTests
from pint.testsuite import helpers

try:
    import uncertainties.unumpy as unp
    from uncertainties import ufloat, UFloat  # noqa: F401

    HAS_UNCERTAINTIES = True
except ImportError:
    unp = np
    ufloat = Ufloat = None
    HAS_UNCERTAINTIES = False

from pint_pandas import PintArray, PintType
from pint_pandas.pint_array import pandas_version_info

ureg = PintType.ureg


class TestIssue165(BaseExtensionTests):
    def test_force_ndarray_like(self):
        # store previous registries to undo our changes
        prev_PintType_ureg = PintType.ureg
        prev_appreg = pint.get_application_registry().get()
        prev_cache = PintType._cache
        try:
            # create a temporary registry with force_ndarray_like = True (`pint_xarray` insists on that)
            test_ureg = pint.UnitRegistry()
            test_ureg.force_ndarray_like = True
            # register
            pint.set_application_registry(test_ureg)
            PintType.ureg = test_ureg
            # clear units cache
            PintType._cache = {}

            # run TestIssue21.test_offset_concat with our test-registry (one of many that currently fails with force_ndarray_like=True)
            q_a = ureg.Quantity(np.arange(5), test_ureg.Unit("degC"))
            q_b = ureg.Quantity(np.arange(6), test_ureg.Unit("degC"))
            q_a_ = np.append(q_a, np.nan)

            a = pd.Series(PintArray(q_a))
            b = pd.Series(PintArray(q_b))

            result = pd.concat([a, b], axis=1)
            expected = pd.DataFrame(
                {0: PintArray(q_a_), 1: PintArray(q_b)}, dtype="pint[degC]"
            )
            tm.assert_equal(result, expected)

        finally:
            # restore registry
            PintType.ureg = prev_PintType_ureg
            PintType._cache = prev_cache
            pint.set_application_registry(prev_appreg)


class TestIssue21(BaseExtensionTests):
    @pytest.mark.filterwarnings("ignore::RuntimeWarning")
    def test_offset_concat(self):
        q_a = ureg.Quantity(np.arange(5) + ufloat(0, 0), ureg.Unit("degC"))
        q_b = ureg.Quantity(np.arange(6) + ufloat(0, 0), ureg.Unit("degC"))
        q_a_ = np.append(q_a, ureg.Quantity(np.nan, ureg.Unit("degC")))

        a = pd.Series(PintArray(q_a))
        b = pd.Series(PintArray(q_b))

        result = pd.concat([a, b], axis=1)
        expected = pd.DataFrame(
            {0: PintArray(q_a_), 1: PintArray(q_b)}, dtype="pint[degC]"
        )
        tm.assert_equal(result, expected)

        # issue #141
        print(PintArray(q_a))


class TestIssue68(BaseExtensionTests):
    def test_assignment_add_empty(self):
        # GH 68
        data = PintArray.from_1darray_quantity(
            np.arange(start=1.0, stop=101.0, dtype=float) * ureg.nm
        )

        result = pd.Series(data)
        result[[]] += data[0]
        expected = pd.Series(data)
        tm.assert_series_equal(result, expected)


class TestIssue80:
    @staticmethod
    def _timeit(fun, n_runs=5):
        run_time = []
        for k in range(n_runs):
            t_start = time.monotonic_ns()
            fun()
            t_end = time.monotonic_ns()
            run_time.append(t_end - t_start)
        return np.median(run_time) * ureg.ns

    @staticmethod
    def _make_df(size, pint_units=True, dtype=float):
        if pint_units:
            dist_unit = "pint[m]"
            time_unit = "pint[s]"
        else:
            dist_unit = dtype
            time_unit = dtype
        return pd.DataFrame(
            {
                "distance": pd.Series(
                    np.arange(1, size + 1, dtype=dtype), dtype=dist_unit
                ),
                "time": pd.Series(np.arange(1, size + 1, dtype=dtype), dtype=time_unit),
            }
        )

    def test_div(self):
        n = 1_000_000
        df_pint = self._make_df(n)
        df = self._make_df(n, pint_units=False)

        tp = self._timeit(lambda: df_pint["distance"] / df_pint["time"]).to("ms")
        t = self._timeit(lambda: df["distance"] / df["time"]).to("ms")

        assert tp <= 5 * t

    @pytest.mark.parametrize(
        "reduction",
        ["min", "max", "sum", "mean", "median"],
    )
    def test_reductions(self, reduction):
        # before the fix, those reductions could be *very* slow. Fail early.
        for n in [10_000, 1_000_000]:
            s_pint = self._make_df(n)["time"]
            s = self._make_df(n, pint_units=False)["time"]

            tp = self._timeit(getattr(s_pint, reduction)).to("ms")
            t = self._timeit(getattr(s, reduction)).to("ms")

            assert tp <= 5 * t


def test_issue_86():
    a = PintArray([1, 2], ureg.m)
    b_listlike = [1 * ureg.km, 1 * ureg.m]
    units = b_listlike[0].units
    b_pa = PintArray([v.m_as(units) for v in b_listlike], units)

    assert np.all(a + b_listlike == a + b_pa)


def test_issue_71():
    a = PintArray([1, 2], ureg.m)
    s = pickle.dumps(a)
    b = pickle.loads(s)
    assert np.all(a == b)


def test_issue_88():
    q_m = ureg.Quantity([1, 2], "m")
    a = PintArray(q_m)
    helpers.assert_quantity_almost_equal(q_m, a.quantity)

    q_mm = ureg.Quantity([1000, 2000], "mm")
    b = PintArray(q_mm, "m")
    helpers.assert_quantity_almost_equal(q_m, b.quantity)


def test_issue_127():
    a = PintType.construct_from_string("pint[dimensionless]")
    b = PintType.construct_from_string("pint[]")
    assert a == b


<<<<<<< HEAD
@pytest.mark.skipif(
    not HAS_UNCERTAINTIES,
    reason="this test depends entirely on HAS_UNCERTAINTIES being True",
)
def test_issue_139():
    q1 = 1.234
    q2 = 5.678
    q_nan = np.nan

    u1 = ufloat(1, 0)
    u2 = ufloat(3, 0)
    u_nan = ufloat(np.nan, 0.0)
    u_plus_or_minus_nan = ufloat(0.0, np.nan)
    u_nan_plus_or_minus_nan = ufloat(np.nan, np.nan)

    a_m = PintArray(
        [q1, u1, q2, u2, q_nan, u_nan, u_plus_or_minus_nan, u_nan_plus_or_minus_nan],
        ureg.m,
    )
    a_cm = a_m.astype("pint[cm]")
    assert np.all(a_m[0:4] == a_cm[0:4])
    for x, y in zip(a_m[4:], a_cm[4:]):
        assert unp.isnan(x) == unp.isnan(y)


class TestIssue174(BaseExtensionTests):
    def test_sum(self):
=======
class TestIssue174(BaseExtensionTests):
    def test_sum(self):
        if pandas_version_info < (2, 1):
            pytest.skip("Pandas reduce functions strip units prior to version 2.1.0")
>>>>>>> c43c18b3
        a = pd.DataFrame([[0, 1, 2], [3, 4, 5]]).astype("pint[m]")
        row_sum = a.sum(axis=0)
        expected_1 = pd.Series([3, 5, 7], dtype="pint[m]")

        tm.assert_series_equal(row_sum, expected_1)

        col_sum = a.sum(axis=1)
        expected_2 = pd.Series([3, 12], dtype="pint[m]")

        tm.assert_series_equal(col_sum, expected_2)<|MERGE_RESOLUTION|>--- conflicted
+++ resolved
@@ -181,7 +181,6 @@
     assert a == b
 
 
-<<<<<<< HEAD
 @pytest.mark.skipif(
     not HAS_UNCERTAINTIES,
     reason="this test depends entirely on HAS_UNCERTAINTIES being True",
@@ -209,12 +208,8 @@
 
 class TestIssue174(BaseExtensionTests):
     def test_sum(self):
-=======
-class TestIssue174(BaseExtensionTests):
-    def test_sum(self):
         if pandas_version_info < (2, 1):
             pytest.skip("Pandas reduce functions strip units prior to version 2.1.0")
->>>>>>> c43c18b3
         a = pd.DataFrame([[0, 1, 2], [3, 4, 5]]).astype("pint[m]")
         row_sum = a.sum(axis=0)
         expected_1 = pd.Series([3, 5, 7], dtype="pint[m]")
