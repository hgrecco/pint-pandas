--- conflicted
+++ resolved
@@ -313,11 +313,8 @@
         df.apply(lambda x: x * 2, axis=1)
 
 
-<<<<<<< HEAD
 class TestArrayFunction(BaseExtensionTests):
-=======
-class TestIssue255(BaseExtensionTests):
->>>>>>> 974cb2f3
+
     def test_issue255(self):
         a = np.r_[1, 2, np.nan, 4, 10]
         pa = PintArray.from_1darray_quantity(a * ureg.m)
@@ -327,7 +324,6 @@
         e = np.clip(a, 3, 5)
         expected = PintArray.from_1darray_quantity(e * ureg.m)
 
-<<<<<<< HEAD
         tm.assert_equal(result, expected)
 
     def test_issue108(self):
@@ -336,7 +332,4 @@
         result = np.allclose(pa1, pa2)
         expected = True
 
-        assert result == expected
-=======
-        tm.assert_equal(result, expected)
->>>>>>> 974cb2f3
+        assert result == expected