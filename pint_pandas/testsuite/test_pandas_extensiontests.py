--- conflicted
+++ resolved
@@ -499,54 +499,7 @@
 class TestSetitem(base.BaseSetitemTests):
     @pytest.mark.parametrize("numeric_dtype", _base_numeric_dtypes, indirect=True)
     def test_setitem_scalar_key_sequence_raise(self, data):
-<<<<<<< HEAD
         base.BaseSetitemTests.test_setitem_scalar_key_sequence_raise(self, data)
-
-    # @pytest.mark.xfail(run=True, reason="excess warnings, needs debugging")
-    def test_setitem_frame_2d_values(self, data):
-        # GH#44514
-        df = pd.DataFrame({"A": data})
-
-        # These dtypes have non-broken implementations of _can_hold_element
-        has_can_hold_element = isinstance(
-            data.dtype, (PandasDtype, PeriodDtype, IntervalDtype, DatetimeTZDtype)
-        )
-
-        # Avoiding using_array_manager fixture
-        #  https://github.com/pandas-dev/pandas/pull/44514#discussion_r754002410
-        using_array_manager = isinstance(df._mgr, pd.core.internals.ArrayManager)
-
-        blk_data = df._mgr.arrays[0]
-
-        orig = df.copy()
-
-        msg = "will attempt to set the values inplace instead"
-        warn = None
-        if has_can_hold_element and not isinstance(data.dtype, PandasDtype):
-            # PandasDtype excluded because it isn't *really* supported.
-            warn = FutureWarning
-
-        with tm.assert_produces_warning(warn, match=msg):
-            df.iloc[:] = df
-        self.assert_frame_equal(df, orig)
-
-        df.iloc[:-1] = df.iloc[:-1]
-        self.assert_frame_equal(df, orig)
-
-        if isinstance(data.dtype, DatetimeTZDtype):
-            # no warning bc df.values casts to object dtype
-            warn = None
-        with tm.assert_produces_warning(warn, match=msg):
-            df.iloc[:] = df.values
-        self.assert_frame_equal(df, orig)
-        if not using_array_manager:
-            # GH#33457 Check that this setting occurred in-place
-            # FIXME(ArrayManager): this should work there too
-            assert df._mgr.arrays[0] is blk_data
-
-        df.iloc[:-1] = df.values[:-1]
-        self.assert_frame_equal(df, orig)
-
 
 class TestUnaryOps(base.BaseUnaryOpsTests):
     @pytest.mark.xfail(run=True, reason="invert not implemented")
@@ -556,7 +509,4 @@
     @pytest.mark.xfail(run=True, reason="np.positive requires pint 0.21")
     @pytest.mark.parametrize("ufunc", [np.positive, np.negative, np.abs])
     def test_unary_ufunc_dunder_equivalence(self, data, ufunc):
-        base.BaseUnaryOpsTests.test_unary_ufunc_dunder_equivalence(self, data, ufunc)
-=======
-        base.BaseSetitemTests.test_setitem_scalar_key_sequence_raise(self, data)
->>>>>>> c58a7fcf
+        base.BaseUnaryOpsTests.test_unary_ufunc_dunder_equivalence(self, data, ufunc)