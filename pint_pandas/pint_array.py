--- conflicted
+++ resolved
@@ -12,16 +12,11 @@
     register_extension_dtype,
     register_series_accessor,
 )
-<<<<<<< HEAD
-from pandas.api.types import is_integer, is_list_like
+
+from pandas.api.types import is_integer, is_list_like, is_scalar
 from pandas.arrays import BooleanArray, IntegerArray
 from pandas.compat import set_function_name
 from pandas.core import ops
-=======
-from pandas.api.types import is_integer, is_list_like, is_scalar
-from pandas.arrays import BooleanArray, IntegerArray
-from pandas.compat import set_function_name
->>>>>>> e9d90595
 from pandas.core.arrays.base import ExtensionOpsMixin
 from pint import compat, errors
 from pint.quantity import _Quantity
