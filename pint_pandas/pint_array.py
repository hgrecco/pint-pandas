import copy
import numbers
import re
import warnings
from importlib.metadata import version
from typing import Any, Callable, Dict, Optional, Union, cast
from packaging.version import parse as version_parse

import numpy as np
import pandas as pd
import pint
from pandas import DataFrame, Series, Index
from pandas.api.extensions import (
    ExtensionArray,
    ExtensionDtype,
    ExtensionScalarOpsMixin,
    register_dataframe_accessor,
    register_extension_dtype,
    register_series_accessor,
)
from pandas.api.indexers import check_array_indexer
from pandas.api.types import is_integer, is_list_like, is_object_dtype, is_string_dtype
from pandas.compat import set_function_name
from pandas.core import nanops  # type: ignore
from pint import Quantity as _Quantity
from pint import Unit as _Unit
from pint import compat, errors

# Magic 'unit' flagging columns with no unit support, used in
# quantify/dequantify
NO_UNIT = "No Unit"

pandas_version = version("pandas")
pandas_version_info = tuple(
    int(x) if x.isdigit() else x for x in pandas_version.split(".")
)


class PintType(ExtensionDtype):
    """
    A Pint duck-typed class, suitable for holding a quantity (with unit specified) dtype.
    """

    type = _Quantity
    # kind = 'O'
    # str = '|O08'
    # base = np.dtype('O')
    # num = 102
    units: Optional[_Unit] = None  # Filled in by `construct_from_..._string`
    _metadata = ("units",)
    _match = re.compile(r"(P|p)int\[(?P<units>.+)\]")
    _cache = {}  # type: ignore
    ureg = pint.get_application_registry()

    @property
    def _is_numeric(self):
        # type: () -> bool
        return True

    def __new__(cls, units=None):
        """
        Parameters
        ----------
        units : Pint units or string
        """

        if isinstance(units, PintType):
            return units

        elif units is None:
            # empty constructor for pickle compat
            return object.__new__(cls)

        if not isinstance(units, _Unit):
            units = cls._parse_dtype_strict(units)
            # ureg.unit returns a quantity with a magnitude of 1
            # eg 1 mm. Initialising a quantity and taking its unit
            # TODO: Seperate units from quantities in pint
            # to simplify this bit
            units = cls.ureg.Quantity(1, units).units

        try:
            # TODO: fix when Pint implements Callable typing
            # TODO: wrap string into PintFormatStr class
            return cls._cache["{:P}".format(units)]  # type: ignore
        except KeyError:
            u = object.__new__(cls)
            u.units = units
            cls._cache["{:P}".format(units)] = u  # type: ignore
            return u

    @classmethod
    def _parse_dtype_strict(cls, units):
        if isinstance(units, str):
            if units.lower() == "pint[]":
                units = "pint[dimensionless]"
            if units.lower().startswith("pint["):
                if not units[-1] == "]":
                    raise ValueError("could not construct PintType")
                m = cls._match.search(units)
                if m is not None:
                    units = m.group("units")
            if units is not None:
                return units

        raise ValueError("could not construct PintType")

    @classmethod
    def construct_from_string(cls, string):
        """
        Strict construction from a string, raise a TypeError if not
        possible
        """
        if not isinstance(string, str):
            raise TypeError(
                f"'construct_from_string' expects a string, got {type(string)}"
            )
        if isinstance(string, str) and (
            string.startswith("pint[") or string.startswith("Pint[")
        ):
            # do not parse string like U as pint[U]
            # avoid tuple to be regarded as unit
            try:
                return cls(units=string)
            except ValueError:
                pass
        raise TypeError(f"Cannot construct a 'PintType' from '{string}'")

    @classmethod
    def construct_from_quantity_string(cls, string):
        """
        Strict construction from a string, raise a TypeError if not
        possible
        """
        if not isinstance(string, str):
            raise TypeError(
                f"'construct_from_quantity_string' expects a string, got {type(string)}"
            )

        quantity = cls.ureg.Quantity(string)
        return cls(units=quantity.units)

    # def __unicode__(self):
    # return compat.text_type(self.name)

    @property
    def name(self):
        return str("pint[{units}]".format(units=self.units))

    @property
    def na_value(self):
        return self.ureg.Quantity(np.nan, self.units)

    def __hash__(self):
        # make myself hashable
        return hash(str(self))

    def __eq__(self, other):
        try:
            other = PintType(other)
        except (ValueError, errors.UndefinedUnitError):
            return False
        return self.units == other.units

    @classmethod
    def is_dtype(cls, dtype):
        """
        Return a boolean if we if the passed type is an actual dtype that we
        can match (via string or type)
        """
        if isinstance(dtype, str):
            if dtype.startswith("pint[") or dtype.startswith("Pint["):
                try:
                    if cls._parse_dtype_strict(dtype) is not None:
                        return True
                    else:
                        return False
                except ValueError:
                    return False
            else:
                return False
        return super(PintType, cls).is_dtype(dtype)

    @classmethod
    def construct_array_type(cls):
        return PintArray

    def __repr__(self):
        """
        Return a string representation for this object.

        Invoked by unicode(df) in py2 only. Yields a Unicode String in both
        py2/py3.
        """

        return self.name


_NumpyEADtype = (
    pd.core.dtypes.dtypes.PandasDtype  # type: ignore
    if pandas_version_info < (2, 1)
    else pd.core.dtypes.dtypes.NumpyEADtype  # type: ignore
)

dtypemap = {
    int: pd.Int64Dtype(),
    np.int64: pd.Int64Dtype(),
    np.int32: pd.Int32Dtype(),
    np.int16: pd.Int16Dtype(),
    np.int8: pd.Int8Dtype(),
    # np.float128: pd.Float128Dtype(),
    float: pd.Float64Dtype(),
    np.float64: pd.Float64Dtype(),
    np.float32: pd.Float32Dtype(),
    np.complex128: _NumpyEADtype("complex128"),
    np.complex64: _NumpyEADtype("complex64"),
    # np.float16: pd.Float16Dtype(),
}
dtypeunmap = {v: k for k, v in dtypemap.items()}


<<<<<<< HEAD
def convert_np_inputs(inputs):
    if isinstance(inputs, tuple):
        return tuple(x.quantity if isinstance(x, PintArray) else x for x in inputs)
    if isinstance(inputs, dict):
        return {
            item: (x.quantity if isinstance(x, PintArray) else x) for item, x in inputs
        }


class PintArray(ExtensionArray, ExtensionOpsMixin):
=======
class PintArray(ExtensionArray, ExtensionScalarOpsMixin):
>>>>>>> b87d0f10
    """Implements a class to describe an array of physical quantities:
    the product of an array of numerical values and a unit of measurement.

    Parameters
    ----------
    values : pint.Quantity or array-like
        Array of physical quantity values to be created.
    dtype : PintType, str, or pint.Unit
        Units of the physical quantity to be created. (Default value = None)
        When values is a pint.Quantity, passing None as the dtype will use
        the units from the pint.Quantity.
    copy: bool
        Whether to copy the values.
    Returns
    -------

    """

    _data: ExtensionArray = cast(ExtensionArray, np.array([]))
    context_name = None
    context_units = None
    _HANDLED_TYPES = (np.ndarray, numbers.Number, _Quantity)

    def __init__(self, values, dtype=None, copy=False):
        if dtype is None:
            if isinstance(values, _Quantity):
                dtype = values.units
            elif isinstance(values, PintArray):
                dtype = values._dtype
        if dtype is None:
            raise NotImplementedError

        if not isinstance(dtype, PintType):
            dtype = PintType(dtype)
        self._dtype = dtype

        if isinstance(values, _Quantity):
            values = values.to(dtype.units).magnitude
        elif isinstance(values, PintArray):
            values = values._data
        if isinstance(values, np.ndarray):
            dtype = values.dtype
            if dtype in dtypemap:
                dtype = dtypemap[dtype]
            values = pd.array(values, copy=copy, dtype=dtype)
            copy = False
        elif not isinstance(values, pd.core.arrays.numeric.NumericArray):
            values = pd.array(values, copy=copy)
        if copy:
            values = values.copy()
        self._data = values
        self._Q = self.dtype.ureg.Quantity

    def __getstate__(self):
        # we need to discard the cached _Q, which is not pickleable
        ret = dict(self.__dict__)
        ret.pop("_Q")
        return ret

    def __setstate__(self, dct):
        self.__dict__.update(dct)
        self._Q = self.dtype.ureg.Quantity

    def __array_ufunc__(self, ufunc, method, *inputs, **kwargs):
        out = kwargs.get("out", ())
        for x in inputs + out:
            # Only support operations with instances of _HANDLED_TYPES.
            # Use ArrayLike instead of type(self) for isinstance to
            # allow subclasses that don't override __array_ufunc__ to
            # handle ArrayLike objects.
            if not isinstance(x, self._HANDLED_TYPES + (PintArray,)):
                return NotImplemented

        # Defer to pint's implementation of the ufunc.
        inputs = convert_np_inputs(inputs)
        if out:
            kwargs["out"] = convert_np_inputs(out)
        print(inputs)
        result = getattr(ufunc, method)(*inputs, **kwargs)
        return self._convert_np_result(result)

    def _convert_np_result(self, result):
        if isinstance(result, _Quantity) and is_list_like(result.m):
            return PintArray.from_1darray_quantity(result)
        elif isinstance(result, _Quantity):
            return result
        elif type(result) is tuple:
            # multiple return values
            return tuple(type(self)(x) for x in result)
        elif isinstance(result, np.ndarray) and all(
            isinstance(item, _Quantity) for item in result
        ):
            return PintArray._from_sequence(result)
        elif result is None:
            # no return value
            return result
        elif pd.api.types.is_bool_dtype(result):
            return result
        else:
            # one return value
            return type(self)(result)

    def __pos__(self):
        return 1 * self

    def __neg__(self):
        return -1 * self

    def __abs__(self):
        return self._Q(np.abs(self._data), self._dtype.units)

    @property
    def dtype(self):
        # type: () -> ExtensionDtype
        """An instance of 'ExtensionDtype'."""
        return self._dtype

    def __len__(self):
        # type: () -> int
        """Length of this array

        Returns
        -------
        length : int
        """
        return len(self._data)

    def __getitem__(self, item):
        # type (Any) -> Any
        """Select a subset of self.
        Parameters
        ----------
        item : int, slice, or ndarray
            * int: The position in 'self' to get.
            * slice: A slice object, where 'start', 'stop', and 'step' are
              integers or None
            * ndarray: A 1-d boolean NumPy ndarray the same length as 'self'
        Returns
        -------
        item : scalar or PintArray
        """
        if is_integer(item):
            return self._Q(self._data[item], self.units)

        item = check_array_indexer(self, item)

        return self.__class__(self._data[item], self.dtype)

    def __setitem__(self, key, value):
        # need to not use `not value` on numpy arrays
        if isinstance(value, (list, tuple)) and (not value):
            # doing nothing here seems to be ok
            return

        if isinstance(value, _Quantity):
            value = value.to(self.units).magnitude
        elif is_list_like(value) and len(value) > 0:
            if isinstance(value[0], _Quantity):
                value = [item.to(self.units).magnitude for item in value]
            if len(value) == 1:
                value = value[0]

        key = check_array_indexer(self, key)
        # Filter out invalid values for our array type(s)
        try:
            self._data[key] = value
        except IndexError as e:
            msg = "Mask is wrong length. {}".format(e)
            raise IndexError(msg)

    def _formatter(self, boxed=False):
        """Formatting function for scalar values.
        This is used in the default '__repr__'. The returned formatting
        function receives scalar Quantities.

        # type: (bool) -> Callable[[Any], Optional[str]]

        Parameters
        ----------
        boxed: bool, default False
            An indicated for whether or not your array is being printed
            within a Series, DataFrame, or Index (True), or just by
            itself (False). This may be useful if you want scalar values
            to appear differently within a Series versus on its own (e.g.
            quoted or not).

        Returns
        -------
        Callable[[Any], str]
            A callable that gets instances of the scalar type and
            returns a string. By default, :func:`repr` is used
            when ``boxed=False`` and :func:`str` is used when
            ``boxed=True``.
        """
        # TODO: remove this once 0.24 is min pint version
        if version_parse(pint.__version__).base_version < "0.24":
            float_format = pint.formatting.remove_custom_flags(
                self.dtype.ureg.default_format
            )
        else:
            float_format = pint.formatting.remove_custom_flags(
                self.dtype.ureg.formatter.default_format
            )

        def formatting_function(quantity):
            if isinstance(quantity.magnitude, float):
                return "{:{float_format}}".format(
                    quantity.magnitude, float_format=float_format
                )
            else:
                return str(quantity.magnitude)

        return formatting_function

    def isna(self):
        # type: () -> np.ndarray
        """Return a Boolean NumPy array indicating if each value is missing.

        Returns
        -------
        missing : np.array
        """
        return cast(np.ndarray, self._data.isna())

    def astype(self, dtype, copy=True):
        """Cast to a NumPy array with 'dtype'.

        Parameters
        ----------
        dtype : str or dtype
            Typecode or data-type to which the array is cast.
        copy : bool, default True
            Whether to copy the data, even if not necessary. If False,
            a copy is made only if the old dtype does not match the
            new dtype.

        Returns
        -------
        array : ndarray
            NumPy ndarray with 'dtype' for its dtype.
        """
        if isinstance(dtype, str) and (
            dtype.startswith("Pint[") or dtype.startswith("pint[")
        ):
            dtype = PintType(dtype)
        if isinstance(dtype, PintType):
            if dtype == self._dtype and not copy:
                return self
            else:
                return PintArray(self.quantity.to(dtype.units).magnitude, dtype)
        # do *not* delegate to __array__ -> is required to return a numpy array,
        # but somebody may be requesting another pandas array
        # examples are e.g. PyArrow arrays as requested by "string[pyarrow]"
        if is_object_dtype(dtype):
            return self._to_array_of_quantity(copy=copy)
        if is_string_dtype(dtype):
            return pd.array([str(x) for x in self.quantity], dtype=dtype)
        if isinstance(self._data, ExtensionArray):
            return self._data.astype(dtype, copy=copy)
        return pd.array(self.quantity.m, dtype, copy)

    @property
    def units(self):
        return self._dtype.units

    @property
    def quantity(self):
        return self._Q(self.numpy_data, self._dtype.units)

    def take(self, indices, allow_fill=False, fill_value=None):
        """Take elements from an array.

        # type: (Sequence[int], bool, Optional[Any]) -> PintArray

        Parameters
        ----------
        indices : sequence of integers
            Indices to be taken.
        allow_fill : bool, default False
            How to handle negative values in `indices`.
            * False: negative values in `indices` indicate positional indices
              from the right (the default). This is similar to
              :func:`numpy.take`.
            * True: negative values in `indices` indicate
              missing values. These values are set to `fill_value`. Any other
              other negative values raise a ``ValueError``.
        fill_value : any, optional
            Fill value to use for NA-indices when `allow_fill` is True.
            This may be ``None``, in which case the default NA value for
            the type, ``self.dtype.na_value``, is used.

        Returns
        -------
        PintArray

        Raises
        ------
        IndexError
            When the indices are out of bounds for the array.
        ValueError
            When `indices` contains negative values other than ``-1``
            and `allow_fill` is True.
        Notes
        -----
        PintArray.take is called by ``Series.__getitem__``, ``.loc``,
        ``iloc``, when `indices` is a sequence of values. Additionally,
        it's called by :meth:`Series.reindex`, or any other method
        that causes realignemnt, with a `fill_value`.
        See Also
        --------
        numpy.take
        pandas.api.extensions.take
        Examples
        --------
        """
        from pandas.core.algorithms import take
        from pandas.api.types import is_scalar

        data = self._data
        if allow_fill and fill_value is None:
            fill_value = self.dtype.na_value
        if isinstance(fill_value, _Quantity):
            fill_value = fill_value.to(self.units).magnitude
            if not is_scalar(fill_value) and not fill_value.ndim:
                # deal with Issue #165; for unit registries with force_ndarray_like = True,
                # magnitude is in fact an array scalar, which will get rejected by pandas.
                fill_value = fill_value[()]

        with warnings.catch_warnings():
            warnings.simplefilter("ignore")
            # Turn off warning that PandasArray is deprecated for ``take``
            result = take(data, indices, fill_value=fill_value, allow_fill=allow_fill)

        return PintArray(result, dtype=self.dtype)

    def copy(self, deep=False):
        data = self._data
        if deep:
            data = copy.deepcopy(data)
        else:
            data = data.copy()

        return type(self)(data, dtype=self.dtype)

    @classmethod
    def _concat_same_type(cls, to_concat):
        output_units = to_concat[0].units

        data = []
        for a in to_concat:
            converted_values = a.quantity.to(output_units).magnitude
            data.append(np.atleast_1d(converted_values))

        return cls(np.concatenate(data), output_units)

    @classmethod
    def _from_sequence(cls, scalars, dtype=None, copy=False):
        """
        Initialises a PintArray from a list like of quantity scalars or a list like of floats and dtype
        -----
        Usage
        PintArray._from_sequence([Q_(1,"m"),Q_(2,"m")])
        """
        master_scalar = None
        try:
            master_scalar = next(i for i in scalars if hasattr(i, "units"))
        except StopIteration:
            if isinstance(scalars, PintArray):
                dtype = scalars._dtype
            if dtype is None:
                raise ValueError(
                    "Cannot infer dtype. No dtype specified and empty array"
                )
        if dtype is None:
            if not isinstance(master_scalar, _Quantity):
                raise ValueError("No dtype specified and not a sequence of quantities")
            dtype = PintType(master_scalar.units)

        if isinstance(master_scalar, _Quantity):
            scalars = [
                (item.to(dtype.units).magnitude if hasattr(item, "to") else item)
                for item in scalars
            ]
        return cls(scalars, dtype=dtype, copy=copy)

    @classmethod
    def _from_sequence_of_strings(cls, scalars, dtype=None, copy=False):
        if not dtype:
            dtype = PintType.construct_from_quantity_string(scalars[0])
        return cls._from_sequence([dtype.ureg.Quantity(x) for x in scalars])

    @classmethod
    def _from_factorized(cls, values, original):
        from pandas.api.types import infer_dtype

        if infer_dtype(values) != "object":
            values = pd.array(values, copy=False)
        return cls(values, dtype=original.dtype)

    def _values_for_factorize(self):
        # factorize can now handle differentiating various types of null values.
        # These can only occur when the array has object dtype.
        # However, for backwards compatibility we only use the null for the
        # provided dtype. This may be revisited in the future, see GH#48476.
        arr = self._data
        if arr.dtype.kind == "O":
            return np.array(arr, copy=False), self.dtype.na_value
        return arr._values_for_factorize()

    def value_counts(self, dropna=True):
        """
        Returns a Series containing counts of each category.

        Every category will have an entry, even those with a count of 0.

        Parameters
        ----------
        dropna : boolean, default True
            Don't include counts of NaN.

        Returns
        -------
        counts : Series

        See Also
        --------
        Series.value_counts
        """

        from pandas import Series

        # compute counts on the data with no nans
        data = self._data
        nafilt = pd.isna(data)
        na_value = pd.NA  # NA value for index, not data, so not quantified
        data = data[~nafilt]
        index = list(set(data))

        data_list = data.tolist()
        array = [data_list.count(item) for item in index]

        if not dropna:
            index.append(na_value)
            array.append(nafilt.sum())

        return Series(np.asarray(array), index=index)

    def unique(self):
        """Compute the PintArray of unique values.

        Returns
        -------
        uniques : PintArray
        """
        from pandas import unique

        data = self._data
        return self._from_sequence(unique(data), dtype=self.dtype)

    def __contains__(self, item) -> Union[bool, np.bool_]:
        if not isinstance(item, _Quantity):
            return False
        elif pd.isna(item.magnitude):
            return cast(np.ndarray, self.isna()).any()
        else:
            return super().__contains__(item)

    @property
    def data(self):
        return self._data

    @property
    def numpy_data(self):
        data = self.data
        if data.dtype in dtypeunmap:
            try:
                data = data.astype(dtypeunmap[data.dtype])
            except Exception:
                # We might get here for integer arrays with <NA> values
                # In that case, the returned quantity will have dtype=O, which is less useful.
                pass
        if hasattr(data, "to_numpy"):
            data = data.to_numpy()
        return data

    @property
    def nbytes(self):
        return self._data.nbytes

    # The _can_hold_na attribute is set to True so that pandas internals
    # will use the ExtensionDtype.na_value as the NA value in operations
    # such as take(), reindex(), shift(), etc.  In addition, those results
    # will then be of the ExtensionArray subclass rather than an array
    # of objects
    _can_hold_na = True

    @property
    def _ndarray_values(self):
        # type: () -> np.ndarray
        """Internal pandas method for lossy conversion to a NumPy ndarray.
        This method is not part of the pandas interface.
        The expectation is that this is cheap to compute, and is primarily
        used for interacting with our indexers.
        """
        return np.array(self)

    @classmethod
    def _create_method(cls, op, coerce_to_dtype=True):
        """
        A class method that returns a method that will correspond to an
        operator for an ExtensionArray subclass, by dispatching to the
        relevant operator defined on the individual elements of the
        ExtensionArray.
        Parameters
        ----------
        op : function
            An operator that takes arguments op(a, b)
        coerce_to_dtype :  bool
            boolean indicating whether to attempt to convert
            the result to the underlying ExtensionArray dtype
            (default True)
        Returns
        -------
        A method that can be bound to a method of a class
        Example
        -------
        Given an ExtensionArray subclass called MyExtensionArray, use
        >>> __add__ = cls._create_method(operator.add)
        in the class definition of MyExtensionArray to create the operator
        for addition, that will be based on the operator implementation
        of the underlying elements of the ExtensionArray
        """

        def _binop(self, other):
            def validate_length(obj1, obj2):
                # validates length
                # CHANGED: do not convert to listlike (why should we? pint.Quantity is perfecty able to handle that...)
                try:
                    if len(obj1) != len(obj2):
                        raise ValueError("Lengths must match")
                except TypeError:
                    pass

            def convert_values(param):
                # convert to a quantity or listlike
                if isinstance(param, cls):
                    return param.quantity
                elif isinstance(param, (_Quantity, _Unit)):
                    return param
                elif (
                    is_list_like(param)
                    and len(param) > 0
                    and isinstance(param[0], _Quantity)
                ):
                    units = param[0].units
                    return type(param[0])([p.m_as(units) for p in param], units)
                else:
                    return param

            if isinstance(other, (Series, DataFrame, Index)):
                return NotImplemented
            lvalues = self.quantity
            validate_length(lvalues, other)
            rvalues = convert_values(other)
            # If the operator is not defined for the underlying objects,
            # a TypeError should be raised
            res = op(lvalues, rvalues)

            if op.__name__ == "divmod":
                return (
                    cls.from_1darray_quantity(res[0]),
                    cls.from_1darray_quantity(res[1]),
                )

            if coerce_to_dtype:
                try:
                    res = cls.from_1darray_quantity(res)
                except TypeError:
                    pass

            return res

        op_name = f"__{op}__"
        return set_function_name(_binop, op_name, cls)

    @classmethod
    def _create_arithmetic_method(cls, op):
        return cls._create_method(op)

    @classmethod
    def _create_comparison_method(cls, op):
        return cls._create_method(op, coerce_to_dtype=False)

    @classmethod
    def from_1darray_quantity(cls, quantity):
        if not is_list_like(quantity.magnitude):
            raise TypeError("quantity's magnitude is not list like")
        return cls(quantity.magnitude, quantity.units)

    def __array__(self, dtype=None, copy=False):
        if dtype is None or is_object_dtype(dtype):
            return self._to_array_of_quantity(copy=copy)
        if is_string_dtype(dtype):
            return np.array([str(x) for x in self.quantity], dtype=str)
        return np.array(self._data, dtype=dtype, copy=copy)

    def _to_array_of_quantity(self, copy=False):
        qtys = [
            self._Q(item, self._dtype.units)
            if not pd.isna(item)
            else self.dtype.na_value
            for item in self._data
        ]
        with warnings.catch_warnings(record=True):
            return np.array(qtys, dtype="object", copy=copy)

    def searchsorted(self, value, side="left", sorter=None):
        """
        Find indices where elements should be inserted to maintain order.

        .. versionadded:: 0.24.0

        Find the indices into a sorted array `self` (a) such that, if the
        corresponding elements in `v` were inserted before the indices, the
        order of `self` would be preserved.

        Assuming that `a` is sorted:

        ======  ============================
        `side`  returned index `i` satisfies
        ======  ============================
        left    ``self[i-1] < v <= self[i]``
        right   ``self[i-1] <= v < self[i]``
        ======  ============================

        Parameters
        ----------
        value : array_like
            Values to insert into `self`.
        side : {'left', 'right'}, optional
            If 'left', the index of the first suitable location found is given.
            If 'right', return the last such index.  If there is no suitable
            index, return either 0 or N (where N is the length of `self`).
        sorter : 1-D array_like, optional
            Optional array of integer indices that sort array a into ascending
            order. They are typically the result of argsort.

        Returns
        -------
        indices : array of ints
            Array of insertion points with the same shape as `value`.

        See Also
        --------
        numpy.searchsorted : Similar method from NumPy.
        """
        # Note: the base tests provided by pandas only test the basics.
        # We do not test
        # 1. Values outside the range of the `data_for_sorting` fixture
        # 2. Values between the values in the `data_for_sorting` fixture
        # 3. Missing values.
        arr = self._data
        if isinstance(value, _Quantity):
            value = value.to(self.units).magnitude
        elif is_list_like(value) and len(value) > 0 and isinstance(value[0], _Quantity):
            value = [item.to(self.units).magnitude for item in value]
        return arr.searchsorted(value, side=side, sorter=sorter)

    def map(self, mapper, na_action=None):
        """
        Map values using an input mapping or function.

        Parameters
        ----------
        mapper : function, dict, or Series
            Mapping correspondence.
        na_action : {None, 'ignore'}, default None
            If 'ignore', propagate NA values, without passing them to the
            mapping correspondence. If 'ignore' is not supported, a
            ``NotImplementedError`` should be raised.

        Returns
        -------
        If mapper is a function, operate on the magnitudes of the array and

        """
        if pandas_version_info < (2, 1):
            ser = pd.Series(self._to_array_of_quantity())
            arr = ser.map(mapper, na_action).values
        else:
            from pandas.core.algorithms import map_array

            arr = map_array(self, mapper, na_action)

        master_scalar = None
        try:
            master_scalar = next(i for i in arr if hasattr(i, "units"))
        except StopIteration:
            # JSON mapper formatting Qs as str don't create PintArrays
            # ...and that's OK.  Caller will get array of values
            return arr
        return PintArray._from_sequence(arr, PintType(master_scalar.units))

    def _reduce(self, name, *, skipna: bool = True, keepdims: bool = False, **kwds):
        """
        Return a scalar result of performing the reduction operation.

        Parameters
        ----------
        name : str
            Name of the function, supported values are:
            { any, all, min, max, sum, mean, median, prod,
            std, var, sem, kurt, skew }.
        skipna : bool, default True
            If True, skip NaN values.
        **kwargs
            Additional keyword arguments passed to the reduction function.
            Currently, `ddof` is the only supported kwarg.

        Returns
        -------
        scalar

        Raises
        ------
        TypeError : subclass does not define reductions
        """

        functions = {
            "any": nanops.nanany,
            "all": nanops.nanall,
            "min": nanops.nanmin,
            "max": nanops.nanmax,
            "sum": nanops.nansum,
            "mean": nanops.nanmean,
            "median": nanops.nanmedian,
            "std": nanops.nanstd,
            "var": nanops.nanvar,
            "sem": nanops.nansem,
            "kurt": nanops.nankurt,
            "skew": nanops.nanskew,
        }
        if name not in functions:
            raise TypeError(f"cannot perform {name} with type {self.dtype}")

        if isinstance(self._data, ExtensionArray):
            try:
                # TODO: https://github.com/pandas-dev/pandas-stubs/issues/850
                result = self._data._reduce(  # type: ignore
                    name, skipna=skipna, keepdims=keepdims, **kwds
                )
            except NotImplementedError:
                result = cast(_Quantity, functions[name](self.numpy_data, **kwds))

        if name in {"all", "any", "kurt", "skew"}:
            return result
        if name == "var":
            if keepdims:
                return PintArray(result, f"pint[({self.units})**2]")
            return self._Q(result, self.units**2)
        if keepdims:
            return PintArray(result, self.dtype)
        return self._Q(result, self.units)

    def _accumulate(self, name: str, *, skipna: bool = True, **kwds):
        if name == "cumprod":
            raise TypeError("cumprod not supported for pint arrays")
        functions: Dict[
            str, Callable[[np._typing._SupportsArray[np.dtype[Any]]], Any]
        ] = {
            "cummin": np.minimum.accumulate,
            "cummax": np.maximum.accumulate,
            "cumsum": np.cumsum,
        }

        if isinstance(self._data, ExtensionArray):
            try:
                # TODO: https://github.com/pandas-dev/pandas-stubs/issues/850
                result = self._data._accumulate(name, **kwds)  # type: ignore
            except NotImplementedError:
                result = functions[name](self.numpy_data, **kwds)

        return self._from_sequence(result, self.units)


PintArray._add_arithmetic_ops()
PintArray._add_comparison_ops()
register_extension_dtype(PintType)


@register_dataframe_accessor("pint")
class PintDataFrameAccessor(object):
    def __init__(self, pandas_obj):
        self._obj = pandas_obj

    def quantify(self, level=-1):
        df = self._obj
        df_columns = df.columns.to_frame()
        unit_col_name = df_columns.columns[level]
        units = df_columns[unit_col_name]
        df_columns = df_columns.drop(columns=unit_col_name)

        df_new = DataFrame(
            {
                i: PintArray(df.iloc[:, i], unit) if unit != NO_UNIT else df.iloc[:, i]
                for i, unit in enumerate(units.values)
            }
        )

        df_new.columns = df_columns.index.droplevel(unit_col_name)
        df_new.index = df.index

        return df_new

    def dequantify(self):
        def formatter_func(dtype):
            # TODO: remove once pint 0.24 is min version supported
            if version_parse(pint.__version__).base_version < "0.24":
                formatter = "{:" + dtype.ureg.default_format + "}"
            else:
                formatter = "{:" + dtype.ureg.formatter.default_format + "}"
            return formatter.format(dtype.units)

        df = self._obj

        df_columns = df.columns.to_frame()
        df_columns["units"] = [
            formatter_func(df.dtypes.iloc[i])
            if isinstance(df.dtypes.iloc[i], PintType)
            else NO_UNIT
            for i, col in enumerate(df.columns)
        ]

        data_for_df = []
        for i, col in enumerate(df.columns):
            if isinstance(df.dtypes.iloc[i], PintType):
                data_for_df.append(
                    pd.Series(
                        data=df.iloc[:, i].values.data,
                        name=tuple(df_columns.iloc[i]),
                        index=df.index,
                        copy=False,
                    )
                )
            else:
                data_for_df.append(
                    pd.Series(
                        data=df.iloc[:, i].values,
                        name=tuple(df_columns.iloc[i]),
                        index=df.index,
                        copy=False,
                    )
                )

        df_new = pd.concat(data_for_df, axis=1, copy=False)
        df_new.columns.names = df.columns.names + ["unit"]

        return df_new

    def to_base_units(self):
        obj = self._obj
        df = self._obj
        index = object.__getattribute__(obj, "index")
        # name = object.__getattribute__(obj, '_name')
        return DataFrame(
            {
                col: (
                    df[col].pint.to_base_units()
                    if isinstance(df[col].dtype, PintType)
                    else df[col]
                )
                for col in df.columns
            },
            index=index,
        )

    def convert_object_dtype(self):
        df = self._obj
        df_new = pd.DataFrame()
        for col in df.columns:
            s = df[col]
            if s.dtype == "object":
                try:
                    df_new[col] = s.pint.convert_object_dtype()
                except AttributeError:
                    df_new[col] = s
            else:
                df_new[col] = s
        return df_new


@register_series_accessor("pint")
class PintSeriesAccessor(object):
    def __init__(self, pandas_obj):
        if self._is_object_dtype_and_quantity(pandas_obj):
            self.pandas_obj = pandas_obj
        else:
            self._validate(pandas_obj)
            self.pandas_obj = pandas_obj
            self.quantity = pandas_obj.values.quantity
            self._index = pandas_obj.index
            self._name = pandas_obj.name

    @staticmethod
    def _validate(obj):
        if not is_pint_type(obj):
            raise AttributeError(
                "Cannot use 'pint' accessor on objects of "
                "dtype '{}'.".format(obj.dtype)
            )

    @staticmethod
    def _is_object_dtype_and_quantity(obj):
        return obj.dtype == "object" and all(
            [(isinstance(item, _Quantity) or pd.isna(item)) for item in obj.values]
        )

    def convert_object_dtype(self):
        return pd.Series(
            data=PintArray._from_sequence(self.pandas_obj.values),
            index=self.pandas_obj.index,
            name=self.pandas_obj.name,
        )


class Delegated:
    # Descriptor for delegating attribute access to from
    # a Series to an underlying array
    to_series = True

    def __init__(self, name):
        self.name = name


class DelegatedProperty(Delegated):
    def __get__(self, obj, type=None):
        index = object.__getattribute__(obj, "_index")
        name = object.__getattribute__(obj, "_name")
        result = getattr(object.__getattribute__(obj, "quantity"), self.name)
        if self.to_series:
            if isinstance(result, _Quantity):
                result = PintArray(result)
            return Series(result, index, name=name)
        else:
            return result


class DelegatedScalarProperty(DelegatedProperty):
    to_series = False


class DelegatedMethod(Delegated):
    def __get__(self, obj, type=None):
        index = object.__getattribute__(obj, "_index")
        name = object.__getattribute__(obj, "_name")
        method = getattr(object.__getattribute__(obj, "quantity"), self.name)

        def delegated_method(*args, **kwargs):
            result = method(*args, **kwargs)
            if self.to_series:
                if isinstance(result, _Quantity):
                    result = PintArray.from_1darray_quantity(result)
                result = Series(result, index, name=name)
            return result

        return delegated_method


class DelegatedScalarMethod(DelegatedMethod):
    to_series = False


for attr in [
    "debug_used",
    "dimensionality",
    "dimensionless",
    "force_ndarray",
    "shape",
    "u",
    "unitless",
    "units",
]:
    setattr(PintSeriesAccessor, attr, DelegatedScalarProperty(attr))
for attr in ["imag", "m", "magnitude", "real"]:
    setattr(PintSeriesAccessor, attr, DelegatedProperty(attr))

for attr in [
    "check",
    "compatible_units",
    "format_babel",
    "ito",
    "ito_base_units",
    "ito_reduced_units",
    "ito_root_units",
    "plus_minus",
    "put",
    "to_tuple",
    "tolist",
]:
    setattr(PintSeriesAccessor, attr, DelegatedScalarMethod(attr))
for attr in [
    "clip",
    "from_tuple",
    "m_as",
    "searchsorted",
    "to",
    "to_base_units",
    "to_compact",
    "to_reduced_units",
    "to_root_units",
    "to_timedelta",
]:
    setattr(PintSeriesAccessor, attr, DelegatedMethod(attr))


def is_pint_type(obj):
    t = getattr(obj, "dtype", obj)
    try:
        return isinstance(t, PintType) or issubclass(t, PintType)
    except Exception:
        return False


try:
    # for pint < 0.21 we need to explicitly register
    # TODO: fix when Pint is properly typed for mypy
    compat.upcast_types.append(PintArray)  # type: ignore
except AttributeError:
    # for pint = 0.21 we need to add the full names of PintArray and DataFrame,
    # which is to be added in pint > 0.21
    compat.upcast_type_map.setdefault("pint_pandas.pint_array.PintArray", PintArray)  # type: ignore
    compat.upcast_type_map.setdefault("pandas.core.frame.DataFrame", DataFrame)  # type: ignore<|MERGE_RESOLUTION|>--- conflicted
+++ resolved
@@ -219,7 +219,6 @@
 dtypeunmap = {v: k for k, v in dtypemap.items()}
 
 
-<<<<<<< HEAD
 def convert_np_inputs(inputs):
     if isinstance(inputs, tuple):
         return tuple(x.quantity if isinstance(x, PintArray) else x for x in inputs)
@@ -229,10 +228,7 @@
         }
 
 
-class PintArray(ExtensionArray, ExtensionOpsMixin):
-=======
 class PintArray(ExtensionArray, ExtensionScalarOpsMixin):
->>>>>>> b87d0f10
     """Implements a class to describe an array of physical quantities:
     the product of an array of numerical values and a unit of measurement.
 
