import copy
import re
import warnings

import numpy as np
import pandas as pd
import pint
from pandas import DataFrame, Series
from pandas.api.extensions import (
    ExtensionArray,
    ExtensionDtype,
    register_dataframe_accessor,
    register_extension_dtype,
    register_series_accessor,
)
from pandas.api.types import is_integer, is_list_like, is_object_dtype, is_string_dtype
from pandas.compat import set_function_name
from pandas.core.arrays.base import ExtensionOpsMixin
from pandas.core.indexers import check_array_indexer
from pint import compat, errors
from pint.quantity import _Quantity
from pint.unit import _Unit


class PintType(ExtensionDtype):
    """
    A Pint duck-typed class, suitable for holding a quantity (with unit specified) dtype.
    """

    type = _Quantity
    # kind = 'O'
    # str = '|O08'
    # base = np.dtype('O')
    # num = 102
    _metadata = ("units",)
    _match = re.compile(r"(P|p)int\[(?P<units>.+)\]")
    _cache = {}
    ureg = pint.get_application_registry()

    @property
    def _is_numeric(self):
        # type: () -> bool
        return True

    def __new__(cls, units=None):
        """
        Parameters
        ----------
        units : Pint units or string
        """

        if isinstance(units, PintType):
            return units

        elif units is None:
            # empty constructor for pickle compat
            return object.__new__(cls)

        if not isinstance(units, _Unit):
            units = cls._parse_dtype_strict(units)
            # ureg.unit returns a quantity with a magnitude of 1
            # eg 1 mm. Initialising a quantity and taking it's unit
            # TODO: Seperate units from quantities in pint
            # to simplify this bit
            units = cls.ureg.Quantity(1, units).units

        try:
            return cls._cache["{:P}".format(units)]
        except KeyError:
            u = object.__new__(cls)
            u.units = units
            cls._cache["{:P}".format(units)] = u
            return u

    @classmethod
    def _parse_dtype_strict(cls, units):
        if isinstance(units, str):
            if units.startswith("pint[") or units.startswith("Pint["):
                if not units[-1] == "]":
                    raise ValueError("could not construct PintType")
                m = cls._match.search(units)
                if m is not None:
                    units = m.group("units")
            if units is not None:
                return units

        raise ValueError("could not construct PintType")

    @classmethod
    def construct_from_string(cls, string):
        """
        Strict construction from a string, raise a TypeError if not
        possible
        """
        if not isinstance(string, str):
            raise TypeError(
                f"'construct_from_string' expects a string, got {type(string)}"
            )
        if isinstance(string, str) and (
            string.startswith("pint[") or string.startswith("Pint[")
        ):
            # do not parse string like U as pint[U]
            # avoid tuple to be regarded as unit
            try:
                return cls(units=string)
            except ValueError:
                pass
        raise TypeError(f"Cannot construct a 'PintType' from '{string}'")

    @classmethod
    def construct_from_quantity_string(cls, string):
        """
        Strict construction from a string, raise a TypeError if not
        possible
        """
        if not isinstance(string, str):
            raise TypeError(
                f"'construct_from_quantity_string' expects a string, got {type(string)}"
            )

        quantity = cls.ureg.Quantity(string)
        return cls(units=quantity.units)

    # def __unicode__(self):
    # return compat.text_type(self.name)

    @property
    def name(self):
        return str("pint[{units}]".format(units=self.units))

    @property
    def na_value(self):
        return self.ureg.Quantity(np.nan, self.units)

    def __hash__(self):
        # make myself hashable
        return hash(str(self))

    def __eq__(self, other):
        try:
            other = PintType(other)
        except (ValueError, errors.UndefinedUnitError):
            return False
        return self.units == other.units

    @classmethod
    def is_dtype(cls, dtype):
        """
        Return a boolean if we if the passed type is an actual dtype that we
        can match (via string or type)
        """
        if isinstance(dtype, str):
            if dtype.startswith("pint[") or dtype.startswith("Pint["):
                try:
                    if cls._parse_dtype_strict(dtype) is not None:
                        return True
                    else:
                        return False
                except ValueError:
                    return False
            else:
                return False
        return super(PintType, cls).is_dtype(dtype)

    @classmethod
    def construct_array_type(cls):
        return PintArray

    def __repr__(self):
        """
        Return a string representation for this object.

        Invoked by unicode(df) in py2 only. Yields a Unicode String in both
        py2/py3.
        """

        return self.name

import numbers
class PintArray(ExtensionArray, ExtensionOpsMixin):
    _data = np.array([])
    context_name = None
    context_units = None
<<<<<<< HEAD
    _HANDLED_TYPES = (np.ndarray, numbers.Number)
    
    def __init__(self, values, dtype=None, copy=False, data_dtype=None):
=======

    def __init__(self, values, dtype=None, copy=False):
>>>>>>> a353fc5b
        if dtype is None:
            raise NotImplementedError

        if not isinstance(dtype, PintType):
            dtype = PintType(dtype)
        self._dtype = dtype
        if len(values) > 0 and all([not isinstance(x, float) for x in values]):
            data_dtype = next(x for x in values if not isinstance(x, float))
            warnings.warn(
                f"pint-pandas does not support magnitudes of {type(data_dtype)}. Converting magnitudes to float.",
                category=RuntimeWarning,
            )
        self._data = np.array(values, float, copy=copy)
        self._Q = self.dtype.ureg.Quantity
        
    def __array_ufunc__(self, ufunc, method, *inputs, **kwargs):
        print(ufunc, method, *inputs, **kwargs)
        out = kwargs.get('out', ())
        for x in inputs + out:
            # Only support operations with instances of _HANDLED_TYPES.
            # Use ArrayLike instead of type(self) for isinstance to
            # allow subclasses that don't override __array_ufunc__ to
            # handle ArrayLike objects.
            if not isinstance(x, self._HANDLED_TYPES + (PintArray,)):
                return NotImplemented

        # Defer to pint's implementation of the ufunc.
        inputs = tuple(x.quantity if isinstance(x, PintArray) else x
                       for x in inputs)
        if out:
            kwargs['out'] = tuple(
                x.quantity if isinstance(x, PintArray) else x
                for x in out)
        result = getattr(ufunc, method)(*inputs, **kwargs)
        
        if isinstance(result, _Quantity):
            return PintArray.from_1darray_quantity(result)
        if type(result) is tuple:
            # multiple return values
            return tuple(type(self)(x) for x in result)
        elif method == 'at':
            # no return value
            return None
        else:
            # one return value
            return type(self)(result)
    
    @property
    def dtype(self):
        # type: () -> ExtensionDtype
        """An instance of 'ExtensionDtype'."""
        return self._dtype

    def __len__(self):
        # type: () -> int
        """Length of this array

        Returns
        -------
        length : int
        """
        return len(self._data)

    def __getitem__(self, item):
        # type (Any) -> Any
        """Select a subset of self.
        Parameters
        ----------
        item : int, slice, or ndarray
            * int: The position in 'self' to get.
            * slice: A slice object, where 'start', 'stop', and 'step' are
              integers or None
            * ndarray: A 1-d boolean NumPy ndarray the same length as 'self'
        Returns
        -------
        item : scalar or PintArray
        """
        if is_integer(item):
            return self._data[item] * self.units

        item = check_array_indexer(self, item)

        return self.__class__(self._data[item], self.dtype)

    def __setitem__(self, key, value):
        # need to not use `not value` on numpy arrays
        if isinstance(value, (list, tuple)) and (not value):
            # doing nothing here seems to be ok
            return

        if isinstance(value, _Quantity):
            value = value.to(self.units).magnitude
        elif is_list_like(value) and isinstance(value[0], _Quantity):
            value = [item.to(self.units).magnitude for item in value]

        key = check_array_indexer(self, key)
        try:
            self._data[key] = value
        except IndexError as e:
            msg = "Mask is wrong length. {}".format(e)
            raise IndexError(msg)

    def _formatter(self, boxed=False):
        """Formatting function for scalar values.
        This is used in the default '__repr__'. The returned formatting
        function receives scalar Quantities.

        # type: (bool) -> Callable[[Any], Optional[str]]

        Parameters
        ----------
        boxed: bool, default False
            An indicated for whether or not your array is being printed
            within a Series, DataFrame, or Index (True), or just by
            itself (False). This may be useful if you want scalar values
            to appear differently within a Series versus on its own (e.g.
            quoted or not).

        Returns
        -------
        Callable[[Any], str]
            A callable that gets instances of the scalar type and
            returns a string. By default, :func:`repr` is used
            when ``boxed=False`` and :func:`str` is used when
            ``boxed=True``.
        """
        float_format = pint.formatting.remove_custom_flags(
            self.dtype.ureg.default_format
        )

        def formatting_function(quantity):
            return "{:{float_format}}".format(
                quantity.magnitude, float_format=float_format
            )

        return formatting_function

    def isna(self):
        # type: () -> np.ndarray
        """Return a Boolean NumPy array indicating if each value is missing.

        Returns
        -------
        missing : np.array
        """
        return np.isnan(self._data)

    def astype(self, dtype, copy=True):
        """Cast to a NumPy array with 'dtype'.

        Parameters
        ----------
        dtype : str or dtype
            Typecode or data-type to which the array is cast.
        copy : bool, default True
            Whether to copy the data, even if not necessary. If False,
            a copy is made only if the old dtype does not match the
            new dtype.

        Returns
        -------
        array : ndarray
            NumPy ndarray with 'dtype' for its dtype.
        """
        if isinstance(dtype, str) and (
            dtype.startswith("Pint[") or dtype.startswith("pint[")
        ):
            dtype = PintType(dtype)
        if isinstance(dtype, PintType):
            if dtype == self._dtype and not copy:
                return self
            else:
                return PintArray(self.quantity.to(dtype.units).magnitude, dtype)
        return self.__array__(dtype, copy)

    @property
    def units(self):
        return self._dtype.units

    @property
    def quantity(self):
        return self._Q(self.data, self._dtype.units)

    def take(self, indices, allow_fill=False, fill_value=None):
        """Take elements from an array.

        # type: (Sequence[int], bool, Optional[Any]) -> PintArray

        Parameters
        ----------
        indices : sequence of integers
            Indices to be taken.
        allow_fill : bool, default False
            How to handle negative values in `indices`.
            * False: negative values in `indices` indicate positional indices
              from the right (the default). This is similar to
              :func:`numpy.take`.
            * True: negative values in `indices` indicate
              missing values. These values are set to `fill_value`. Any other
              other negative values raise a ``ValueError``.
        fill_value : any, optional
            Fill value to use for NA-indices when `allow_fill` is True.
            This may be ``None``, in which case the default NA value for
            the type, ``self.dtype.na_value``, is used.

        Returns
        -------
        PintArray

        Raises
        ------
        IndexError
            When the indices are out of bounds for the array.
        ValueError
            When `indices` contains negative values other than ``-1``
            and `allow_fill` is True.
        Notes
        -----
        PintArray.take is called by ``Series.__getitem__``, ``.loc``,
        ``iloc``, when `indices` is a sequence of values. Additionally,
        it's called by :meth:`Series.reindex`, or any other method
        that causes realignemnt, with a `fill_value`.
        See Also
        --------
        numpy.take
        pandas.api.extensions.take
        Examples
        --------
        """
        from pandas.core.algorithms import take

        data = self._data
        if allow_fill and fill_value is None:
            fill_value = self.dtype.na_value
        if isinstance(fill_value, _Quantity):
            fill_value = fill_value.to(self.units).magnitude

        result = take(data, indices, fill_value=fill_value, allow_fill=allow_fill)

        return PintArray(result, dtype=self.dtype)

    def copy(self, deep=False):
        data = self._data
        if deep:
            data = copy.deepcopy(data)
        else:
            data = data.copy()

        return type(self)(data, dtype=self.dtype)

    @classmethod
    def _concat_same_type(cls, to_concat):
        output_units = to_concat[0].units

        data = []
        for a in to_concat:
            converted_values = a.quantity.to(output_units).magnitude
            data.append(np.atleast_1d(converted_values))

        return cls(np.concatenate(data), output_units)

    @classmethod
    def _from_sequence(cls, scalars, dtype=None, copy=False):
        """
        Initialises a PintArray from a list like of quantity scalars or a list like of floats and dtype
        -----
        Usage
        PintArray._from_sequence([Q_(1,"m"),Q_(2,"m")])
        """
        master_scalar = None
        try:
            master_scalar = next(i for i in scalars if hasattr(i, "units"))
        except StopIteration:
            if isinstance(scalars, PintArray):
                dtype = scalars._dtype
            if dtype is None:
                raise ValueError(
                    "Cannot infer dtype. No dtype specified and empty array"
                )
        if dtype is None and not isinstance(master_scalar, _Quantity):
            raise ValueError("No dtype specified and not a sequence of quantities")
        if dtype is None and isinstance(master_scalar, _Quantity):
            dtype = PintType(master_scalar.units)

        def quantify_nan(item):
            if type(item) is float:
                return item * dtype.units
            return item

        if isinstance(master_scalar, _Quantity):
            scalars = [quantify_nan(item) for item in scalars]
            scalars = [item.to(dtype.units).magnitude for item in scalars]
        return cls(scalars, dtype=dtype, copy=copy)

    @classmethod
    def _from_sequence_of_strings(cls, scalars, dtype=None, copy=False):
        if not dtype:
            dtype = PintType.construct_from_quantity_string(scalars[0])
        return cls._from_sequence([dtype.ureg.Quantity(x) for x in scalars])

    @classmethod
    def _from_factorized(cls, values, original):
        return cls(values, dtype=original.dtype)

    def _values_for_factorize(self):
        arr = self._data
        return arr, np.NaN

    def value_counts(self, dropna=True):
        """
        Returns a Series containing counts of each category.

        Every category will have an entry, even those with a count of 0.

        Parameters
        ----------
        dropna : boolean, default True
            Don't include counts of NaN.

        Returns
        -------
        counts : Series

        See Also
        --------
        Series.value_counts
        """

        from pandas import Series

        # compute counts on the data with no nans
        data = self._data
        if dropna:
            data = data[~np.isnan(data)]

        data_list = data.tolist()
        index = list(set(data))
        array = [data_list.count(item) for item in index]

        return Series(array, index=index)

    def unique(self):
        """Compute the PintArray of unique values.

        Returns
        -------
        uniques : PintArray
        """
        from pandas import unique

        return self._from_sequence(unique(self._data), dtype=self.dtype)

    def __contains__(self, item) -> bool:
        if not isinstance(item, _Quantity):
            return False
        elif pd.isna(item.magnitude):
            return self.isna().any()
        else:
            return super().__contains__(item)

    @property
    def data(self):
        return self._data

    @property
    def nbytes(self):
        return self._data.nbytes

    # The _can_hold_na attribute is set to True so that pandas internals
    # will use the ExtensionDtype.na_value as the NA value in operations
    # such as take(), reindex(), shift(), etc.  In addition, those results
    # will then be of the ExtensionArray subclass rather than an array
    # of objects
    _can_hold_na = True

    @property
    def _ndarray_values(self):
        # type: () -> np.ndarray
        """Internal pandas method for lossy conversion to a NumPy ndarray.
        This method is not part of the pandas interface.
        The expectation is that this is cheap to compute, and is primarily
        used for interacting with our indexers.
        """
        return np.array(self)

    @classmethod
    def _create_method(cls, op, coerce_to_dtype=True):
        """
        A class method that returns a method that will correspond to an
        operator for an ExtensionArray subclass, by dispatching to the
        relevant operator defined on the individual elements of the
        ExtensionArray.
        Parameters
        ----------
        op : function
            An operator that takes arguments op(a, b)
        coerce_to_dtype :  bool
            boolean indicating whether to attempt to convert
            the result to the underlying ExtensionArray dtype
            (default True)
        Returns
        -------
        A method that can be bound to a method of a class
        Example
        -------
        Given an ExtensionArray subclass called MyExtensionArray, use
        >>> __add__ = cls._create_method(operator.add)
        in the class definition of MyExtensionArray to create the operator
        for addition, that will be based on the operator implementation
        of the underlying elements of the ExtensionArray
        """

        def _binop(self, other):
            def validate_length(obj1, obj2):
                # validates length and converts to listlike
                try:
                    if len(obj1) == len(obj2):
                        return obj2
                    else:
                        raise ValueError("Lengths must match")
                except TypeError:
                    return [obj2] * len(obj1)

            def convert_values(param):
                # convert to a quantity or listlike
                if isinstance(param, cls):
                    return param.quantity
                elif isinstance(param, _Quantity):
                    return param
                elif is_list_like(param) and isinstance(param[0], _Quantity):
                    return type(param[0])([p.magnitude for p in param], param[0].units)
                else:
                    return param

            if isinstance(other, (Series, DataFrame)):
                return NotImplemented
            lvalues = self.quantity
            other = validate_length(lvalues, other)
            rvalues = convert_values(other)
            # Pint quantities may only be exponented by single values, not arrays.
            # Reduce single value arrays to single value to allow power ops
            if isinstance(rvalues, _Quantity):
                if len(set(np.array(rvalues.data))) == 1:
                    rvalues = rvalues[0]
            elif len(set(np.array(rvalues))) == 1:
                rvalues = rvalues[0]
            # If the operator is not defined for the underlying objects,
            # a TypeError should be raised
            res = op(lvalues, rvalues)

            if op.__name__ == "divmod":
                return (
                    cls.from_1darray_quantity(res[0]),
                    cls.from_1darray_quantity(res[1]),
                )

            if coerce_to_dtype:
                try:
                    res = cls.from_1darray_quantity(res)
                except TypeError:
                    pass

            return res

        op_name = f"__{op}__"
        return set_function_name(_binop, op_name, cls)

    @classmethod
    def _create_arithmetic_method(cls, op):
        return cls._create_method(op)

    @classmethod
    def _create_comparison_method(cls, op):
        return cls._create_method(op, coerce_to_dtype=False)

    @classmethod
    def from_1darray_quantity(cls, quantity):
        if not is_list_like(quantity.magnitude):
            raise TypeError("quantity's magnitude is not list like")
        return cls(quantity.magnitude, quantity.units)

    def __array__(self, dtype=None, copy=False):
        if dtype is None or is_object_dtype(dtype):
            return self._to_array_of_quantity(copy=copy)
        if (isinstance(dtype, str) and dtype == "string") or isinstance(
            dtype, pd.StringDtype
        ):
            return pd.array([str(x) for x in self.quantity], dtype=pd.StringDtype())
        if is_string_dtype(dtype):
            return np.array([str(x) for x in self.quantity], dtype=str)
        return np.array(self._data, dtype=dtype, copy=copy)

    def _to_array_of_quantity(self, copy=False):
        qtys = [self._Q(item, self._dtype.units) for item in self._data]
        return np.array(qtys, dtype="object", copy=copy)

    def searchsorted(self, value, side="left", sorter=None):
        """
        Find indices where elements should be inserted to maintain order.

        .. versionadded:: 0.24.0

        Find the indices into a sorted array `self` (a) such that, if the
        corresponding elements in `v` were inserted before the indices, the
        order of `self` would be preserved.

        Assuming that `a` is sorted:

        ======  ============================
        `side`  returned index `i` satisfies
        ======  ============================
        left    ``self[i-1] < v <= self[i]``
        right   ``self[i-1] <= v < self[i]``
        ======  ============================

        Parameters
        ----------
        value : array_like
            Values to insert into `self`.
        side : {'left', 'right'}, optional
            If 'left', the index of the first suitable location found is given.
            If 'right', return the last such index.  If there is no suitable
            index, return either 0 or N (where N is the length of `self`).
        sorter : 1-D array_like, optional
            Optional array of integer indices that sort array a into ascending
            order. They are typically the result of argsort.

        Returns
        -------
        indices : array of ints
            Array of insertion points with the same shape as `value`.

        See Also
        --------
        numpy.searchsorted : Similar method from NumPy.
        """
        # Note: the base tests provided by pandas only test the basics.
        # We do not test
        # 1. Values outside the range of the `data_for_sorting` fixture
        # 2. Values between the values in the `data_for_sorting` fixture
        # 3. Missing values.
        arr = self._data
        if isinstance(value, _Quantity):
            value = value.to(self.units).magnitude
        elif is_list_like(value) and isinstance(value[0], _Quantity):
            value = [item.to(self.units).magnitude for item in value]
        return arr.searchsorted(value, side=side, sorter=sorter)

    def _reduce(self, name, skipna=True, **kwds):
        """
        Return a scalar result of performing the reduction operation.

        Parameters
        ----------
        name : str
            Name of the function, supported values are:
            { any, all, min, max, sum, mean, median, prod,
            std, var, sem, kurt, skew }.
        skipna : bool, default True
            If True, skip NaN values.
        **kwargs
            Additional keyword arguments passed to the reduction function.
            Currently, `ddof` is the only supported kwarg.

        Returns
        -------
        scalar

        Raises
        ------
        TypeError : subclass does not define reductions
        """
        functions = {
            "all": all,
            "any": any,
            "min": min,
            "max": max,
            "sum": sum,
            "mean": np.mean,
            "median": np.median,
        }
        if name not in functions:
            raise TypeError(f"cannot perform {name} with type {self.dtype}")

        if skipna:
            quantity = self.dropna().quantity
        else:
            quantity = self.quantity

        return functions[name](quantity)

PintArray._add_arithmetic_ops()
PintArray._add_comparison_ops()
register_extension_dtype(PintType)


@register_dataframe_accessor("pint")
class PintDataFrameAccessor(object):
    def __init__(self, pandas_obj):
        self._obj = pandas_obj

    def quantify(self, level=-1):
        df = self._obj
        df_columns = df.columns.to_frame()
        unit_col_name = df_columns.columns[level]
        units = df_columns[unit_col_name]
        df_columns = df_columns.drop(columns=unit_col_name)

        df_new = DataFrame(
            {i: PintArray(df.values[:, i], unit) for i, unit in enumerate(units.values)}
        )

        df_new.columns = df_columns.index.droplevel(unit_col_name)
        df_new.index = df.index

        return df_new

    def dequantify(self):
        def formatter_func(units):
            formatter = "{:" + units._REGISTRY.default_format + "}"
            return formatter.format(units)

        df = self._obj

        df_columns = df.columns.to_frame()
        df_columns["units"] = [
            formatter_func(df[col].values.units) for col in df.columns
        ]
        from collections import OrderedDict

        data_for_df = OrderedDict()
        for i, col in enumerate(df.columns):
            data_for_df[tuple(df_columns.iloc[i])] = df[col].values.data
        df_new = DataFrame(data_for_df, columns=data_for_df.keys())

        df_new.columns.names = df.columns.names + ["unit"]
        df_new.index = df.index

        return df_new

    def to_base_units(self):
        obj = self._obj
        df = self._obj
        index = object.__getattribute__(obj, "index")
        # name = object.__getattribute__(obj, '_name')
        return DataFrame(
            {col: df[col].pint.to_base_units() for col in df.columns}, index=index
        )


@register_series_accessor("pint")
class PintSeriesAccessor(object):
    def __init__(self, pandas_obj):
        self._validate(pandas_obj)
        self.pandas_obj = pandas_obj
        self.quantity = pandas_obj.values.quantity
        self._index = pandas_obj.index
        self._name = pandas_obj.name

    @staticmethod
    def _validate(obj):
        if not is_pint_type(obj):
            raise AttributeError(
                "Cannot use 'pint' accessor on objects of "
                "dtype '{}'.".format(obj.dtype)
            )


class Delegated:
    # Descriptor for delegating attribute access to from
    # a Series to an underlying array
    to_series = True

    def __init__(self, name):
        self.name = name


class DelegatedProperty(Delegated):
    def __get__(self, obj, type=None):
        index = object.__getattribute__(obj, "_index")
        name = object.__getattribute__(obj, "_name")
        result = getattr(object.__getattribute__(obj, "quantity"), self.name)
        if self.to_series:
            if isinstance(result, _Quantity):
                result = PintArray(result)
            return Series(result, index, name=name)
        else:
            return result


class DelegatedScalarProperty(DelegatedProperty):
    to_series = False


class DelegatedMethod(Delegated):
    def __get__(self, obj, type=None):
        index = object.__getattribute__(obj, "_index")
        name = object.__getattribute__(obj, "_name")
        method = getattr(object.__getattribute__(obj, "quantity"), self.name)

        def delegated_method(*args, **kwargs):
            result = method(*args, **kwargs)
            if self.to_series:
                if isinstance(result, _Quantity):
                    result = PintArray.from_1darray_quantity(result)
                result = Series(result, index, name=name)
            return result

        return delegated_method


class DelegatedScalarMethod(DelegatedMethod):
    to_series = False


for attr in [
    "debug_used",
    "default_format",
    "dimensionality",
    "dimensionless",
    "force_ndarray",
    "shape",
    "u",
    "unitless",
    "units",
]:
    setattr(PintSeriesAccessor, attr, DelegatedScalarProperty(attr))
for attr in ["imag", "m", "magnitude", "real"]:
    setattr(PintSeriesAccessor, attr, DelegatedProperty(attr))

for attr in [
    "check",
    "compatible_units",
    "format_babel",
    "ito",
    "ito_base_units",
    "ito_reduced_units",
    "ito_root_units",
    "plus_minus",
    "put",
    "to_tuple",
    "tolist",
]:
    setattr(PintSeriesAccessor, attr, DelegatedScalarMethod(attr))
for attr in [
    "clip",
    "from_tuple",
    "m_as",
    "searchsorted",
    "to",
    "to_base_units",
    "to_compact",
    "to_reduced_units",
    "to_root_units",
    "to_timedelta",
]:
    setattr(PintSeriesAccessor, attr, DelegatedMethod(attr))


def is_pint_type(obj):
    t = getattr(obj, "dtype", obj)
    try:
        return isinstance(t, PintType) or issubclass(t, PintType)
    except Exception:
        return False


compat.upcast_types.append(PintArray)<|MERGE_RESOLUTION|>--- conflicted
+++ resolved
@@ -181,14 +181,9 @@
     _data = np.array([])
     context_name = None
     context_units = None
-<<<<<<< HEAD
     _HANDLED_TYPES = (np.ndarray, numbers.Number)
     
-    def __init__(self, values, dtype=None, copy=False, data_dtype=None):
-=======
-
     def __init__(self, values, dtype=None, copy=False):
->>>>>>> a353fc5b
         if dtype is None:
             raise NotImplementedError
 
