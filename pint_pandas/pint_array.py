import copy
import re
import warnings

import numpy as np
import pandas as pd
import pint
from pandas import DataFrame, Series
from pandas.api.extensions import (
    ExtensionArray,
    ExtensionDtype,
    register_dataframe_accessor,
    register_extension_dtype,
    register_series_accessor,
)
from pandas.api.types import is_integer, is_list_like, is_object_dtype, is_string_dtype
from pandas.compat import set_function_name
from pandas.core import nanops
from pandas.core.arrays.base import ExtensionOpsMixin
from pandas.core.indexers import check_array_indexer
from pint import compat, errors
from pint.quantity import _Quantity
from pint.unit import _Unit


class PintType(ExtensionDtype):
    """
    A Pint duck-typed class, suitable for holding a quantity (with unit specified) dtype.
    """

    type = _Quantity
    # kind = 'O'
    # str = '|O08'
    # base = np.dtype('O')
    # num = 102
    _metadata = ("units",)
    _match = re.compile(r"(P|p)int\[(?P<units>.+)\]")
    _cache = {}
    ureg = pint.get_application_registry()

    @property
    def _is_numeric(self):
        # type: () -> bool
        return True

    def __new__(cls, units=None):
        """
        Parameters
        ----------
        units : Pint units or string
        """

        if isinstance(units, PintType):
            return units

        elif units is None:
            # empty constructor for pickle compat
            return object.__new__(cls)

        if not isinstance(units, _Unit):
            units = cls._parse_dtype_strict(units)
            # ureg.unit returns a quantity with a magnitude of 1
            # eg 1 mm. Initialising a quantity and taking it's unit
            # TODO: Seperate units from quantities in pint
            # to simplify this bit
            units = cls.ureg.Quantity(1, units).units

        try:
            return cls._cache["{:P}".format(units)]
        except KeyError:
            u = object.__new__(cls)
            u.units = units
            cls._cache["{:P}".format(units)] = u
            return u

    @classmethod
    def _parse_dtype_strict(cls, units):
        if isinstance(units, str):
            if units.startswith("pint[") or units.startswith("Pint["):
                if not units[-1] == "]":
                    raise ValueError("could not construct PintType")
                m = cls._match.search(units)
                if m is not None:
                    units = m.group("units")
            if units is not None:
                return units

        raise ValueError("could not construct PintType")

    @classmethod
    def construct_from_string(cls, string):
        """
        Strict construction from a string, raise a TypeError if not
        possible
        """
        if not isinstance(string, str):
            raise TypeError(
                f"'construct_from_string' expects a string, got {type(string)}"
            )
        if isinstance(string, str) and (
            string.startswith("pint[") or string.startswith("Pint[")
        ):
            # do not parse string like U as pint[U]
            # avoid tuple to be regarded as unit
            try:
                return cls(units=string)
            except ValueError:
                pass
        raise TypeError(f"Cannot construct a 'PintType' from '{string}'")

    @classmethod
    def construct_from_quantity_string(cls, string):
        """
        Strict construction from a string, raise a TypeError if not
        possible
        """
        if not isinstance(string, str):
            raise TypeError(
                f"'construct_from_quantity_string' expects a string, got {type(string)}"
            )

        quantity = cls.ureg.Quantity(string)
        return cls(units=quantity.units)

    # def __unicode__(self):
    # return compat.text_type(self.name)

    @property
    def name(self):
        return str("pint[{units}]".format(units=self.units))

    @property
    def na_value(self):
        return self.ureg.Quantity(np.nan, self.units)

    def __hash__(self):
        # make myself hashable
        return hash(str(self))

    def __eq__(self, other):
        try:
            other = PintType(other)
        except (ValueError, errors.UndefinedUnitError):
            return False
        return self.units == other.units

    @classmethod
    def is_dtype(cls, dtype):
        """
        Return a boolean if we if the passed type is an actual dtype that we
        can match (via string or type)
        """
        if isinstance(dtype, str):
            if dtype.startswith("pint[") or dtype.startswith("Pint["):
                try:
                    if cls._parse_dtype_strict(dtype) is not None:
                        return True
                    else:
                        return False
                except ValueError:
                    return False
            else:
                return False
        return super(PintType, cls).is_dtype(dtype)

    @classmethod
    def construct_array_type(cls):
        return PintArray

    def __repr__(self):
        """
        Return a string representation for this object.

        Invoked by unicode(df) in py2 only. Yields a Unicode String in both
        py2/py3.
        """

        return self.name


class PintArray(ExtensionArray, ExtensionOpsMixin):
    """Implements a class to describe an array of physical quantities:
    the product of an array of numerical values and a unit of measurement.

    Parameters
    ----------
    values : pint.Quantity or array-like
        Array of physical quantity values to be created.
    dtype : PintType, str, or pint.Unit
        Units of the physical quantity to be created. (Default value = None)
        When values is a pint.Quantity, passing None as the dtype will use
        the units from the pint.Quantity.
    copy: bool
        Whether to copy the values.
    Returns
    -------

    """

    _data = np.array([])
    context_name = None
    context_units = None

    def __init__(self, values, dtype=None, copy=False):
        if dtype is None and isinstance(values, _Quantity):
            dtype = values.units
        if dtype is None:
            raise NotImplementedError

        if not isinstance(dtype, PintType):
            dtype = PintType(dtype)
        self._dtype = dtype

        if isinstance(values, _Quantity):
            values = values.to(dtype.units).magnitude
        if not isinstance(values, np.ndarray):
            values = np.array(values, copy=copy)
            copy = False
        if not np.issubdtype(values.dtype, np.floating):
            warnings.warn(
                f"pint-pandas does not support magnitudes of {values.dtype}. Converting magnitudes to float.",
                category=RuntimeWarning,
            )
            values = values.astype(float)
            copy = False
        if copy:
            values = values.copy()
        self._data = values
        self._Q = self.dtype.ureg.Quantity

    def __getstate__(self):
        # we need to discard the cached _Q, which is not pickleable
        ret = dict(self.__dict__)
        ret.pop("_Q")
        return ret

    def __setstate__(self, dct):
        self.__dict__.update(dct)
        self._Q = self.dtype.ureg.Quantity

    @property
    def dtype(self):
        # type: () -> ExtensionDtype
        """An instance of 'ExtensionDtype'."""
        return self._dtype

    def __len__(self):
        # type: () -> int
        """Length of this array

        Returns
        -------
        length : int
        """
        return len(self._data)

    def __getitem__(self, item):
        # type (Any) -> Any
        """Select a subset of self.
        Parameters
        ----------
        item : int, slice, or ndarray
            * int: The position in 'self' to get.
            * slice: A slice object, where 'start', 'stop', and 'step' are
              integers or None
            * ndarray: A 1-d boolean NumPy ndarray the same length as 'self'
        Returns
        -------
        item : scalar or PintArray
        """
        if is_integer(item):
            return self._data[item] * self.units

        item = check_array_indexer(self, item)

        return self.__class__(self._data[item], self.dtype)

    def __setitem__(self, key, value):
        # need to not use `not value` on numpy arrays
        if isinstance(value, (list, tuple)) and (not value):
            # doing nothing here seems to be ok
            return

        if isinstance(value, _Quantity):
            value = value.to(self.units).magnitude
        elif is_list_like(value) and len(value) > 0 and isinstance(value[0], _Quantity):
            value = [item.to(self.units).magnitude for item in value]

        key = check_array_indexer(self, key)
        try:
            self._data[key] = value
        except IndexError as e:
            msg = "Mask is wrong length. {}".format(e)
            raise IndexError(msg)

    def _formatter(self, boxed=False):
        """Formatting function for scalar values.
        This is used in the default '__repr__'. The returned formatting
        function receives scalar Quantities.

        # type: (bool) -> Callable[[Any], Optional[str]]

        Parameters
        ----------
        boxed: bool, default False
            An indicated for whether or not your array is being printed
            within a Series, DataFrame, or Index (True), or just by
            itself (False). This may be useful if you want scalar values
            to appear differently within a Series versus on its own (e.g.
            quoted or not).

        Returns
        -------
        Callable[[Any], str]
            A callable that gets instances of the scalar type and
            returns a string. By default, :func:`repr` is used
            when ``boxed=False`` and :func:`str` is used when
            ``boxed=True``.
        """
        float_format = pint.formatting.remove_custom_flags(
            self.dtype.ureg.default_format
        )

        def formatting_function(quantity):
            return "{:{float_format}}".format(
                quantity.magnitude, float_format=float_format
            )

        return formatting_function

    def isna(self):
        # type: () -> np.ndarray
        """Return a Boolean NumPy array indicating if each value is missing.

        Returns
        -------
        missing : np.array
        """
        return np.isnan(self._data)

    def astype(self, dtype, copy=True):
        """Cast to a NumPy array with 'dtype'.

        Parameters
        ----------
        dtype : str or dtype
            Typecode or data-type to which the array is cast.
        copy : bool, default True
            Whether to copy the data, even if not necessary. If False,
            a copy is made only if the old dtype does not match the
            new dtype.

        Returns
        -------
        array : ndarray
            NumPy ndarray with 'dtype' for its dtype.
        """
        if isinstance(dtype, str) and (
            dtype.startswith("Pint[") or dtype.startswith("pint[")
        ):
            dtype = PintType(dtype)
        if isinstance(dtype, PintType):
            if dtype == self._dtype and not copy:
                return self
            else:
                return PintArray(self.quantity.to(dtype.units).magnitude, dtype)
        # do *not* delegate to __array__ -> is required to return a numpy array,
        # but somebody may be requesting another pandas array
        # examples are e.g. PyArrow arrays as requested by "string[pyarrow]"
        if is_object_dtype(dtype):
            return self._to_array_of_quantity(copy=copy)
        if is_string_dtype(dtype):
            return pd.array([str(x) for x in self.quantity], dtype=dtype)
        return pd.array(self.quantity, dtype, copy)

    @property
    def units(self):
        return self._dtype.units

    @property
    def quantity(self):
        return self._Q(self.data, self._dtype.units)

    def take(self, indices, allow_fill=False, fill_value=None):
        """Take elements from an array.

        # type: (Sequence[int], bool, Optional[Any]) -> PintArray

        Parameters
        ----------
        indices : sequence of integers
            Indices to be taken.
        allow_fill : bool, default False
            How to handle negative values in `indices`.
            * False: negative values in `indices` indicate positional indices
              from the right (the default). This is similar to
              :func:`numpy.take`.
            * True: negative values in `indices` indicate
              missing values. These values are set to `fill_value`. Any other
              other negative values raise a ``ValueError``.
        fill_value : any, optional
            Fill value to use for NA-indices when `allow_fill` is True.
            This may be ``None``, in which case the default NA value for
            the type, ``self.dtype.na_value``, is used.

        Returns
        -------
        PintArray

        Raises
        ------
        IndexError
            When the indices are out of bounds for the array.
        ValueError
            When `indices` contains negative values other than ``-1``
            and `allow_fill` is True.
        Notes
        -----
        PintArray.take is called by ``Series.__getitem__``, ``.loc``,
        ``iloc``, when `indices` is a sequence of values. Additionally,
        it's called by :meth:`Series.reindex`, or any other method
        that causes realignemnt, with a `fill_value`.
        See Also
        --------
        numpy.take
        pandas.api.extensions.take
        Examples
        --------
        """
        from pandas.core.algorithms import take

        data = self._data
        if allow_fill and fill_value is None:
            fill_value = self.dtype.na_value
        if isinstance(fill_value, _Quantity):
            fill_value = fill_value.to(self.units).magnitude

        result = take(data, indices, fill_value=fill_value, allow_fill=allow_fill)

        return PintArray(result, dtype=self.dtype)

    def copy(self, deep=False):
        data = self._data
        if deep:
            data = copy.deepcopy(data)
        else:
            data = data.copy()

        return type(self)(data, dtype=self.dtype)

    @classmethod
    def _concat_same_type(cls, to_concat):
        output_units = to_concat[0].units

        data = []
        for a in to_concat:
            converted_values = a.quantity.to(output_units).magnitude
            data.append(np.atleast_1d(converted_values))

        return cls(np.concatenate(data), output_units)

    @classmethod
    def _from_sequence(cls, scalars, dtype=None, copy=False):
        """
        Initialises a PintArray from a list like of quantity scalars or a list like of floats and dtype
        -----
        Usage
        PintArray._from_sequence([Q_(1,"m"),Q_(2,"m")])
        """
        master_scalar = None
        try:
            master_scalar = next(i for i in scalars if hasattr(i, "units"))
        except StopIteration:
            if isinstance(scalars, PintArray):
                dtype = scalars._dtype
            if dtype is None:
                raise ValueError(
                    "Cannot infer dtype. No dtype specified and empty array"
                )
        if dtype is None and not isinstance(master_scalar, _Quantity):
            raise ValueError("No dtype specified and not a sequence of quantities")
        if dtype is None and isinstance(master_scalar, _Quantity):
            dtype = PintType(master_scalar.units)

        def quantify_nan(item):
            if type(item) is float:
                return item * dtype.units
            return item

        if isinstance(master_scalar, _Quantity):
            scalars = [quantify_nan(item) for item in scalars]
            scalars = [item.to(dtype.units).magnitude for item in scalars]
        return cls(scalars, dtype=dtype, copy=copy)

    @classmethod
    def _from_sequence_of_strings(cls, scalars, dtype=None, copy=False):
        if not dtype:
            dtype = PintType.construct_from_quantity_string(scalars[0])
        return cls._from_sequence([dtype.ureg.Quantity(x) for x in scalars])

    @classmethod
    def _from_factorized(cls, values, original):
        return cls(values, dtype=original.dtype)

    def _values_for_factorize(self):
        arr = self._data
        return arr, np.NaN

    def value_counts(self, dropna=True):
        """
        Returns a Series containing counts of each category.

        Every category will have an entry, even those with a count of 0.

        Parameters
        ----------
        dropna : boolean, default True
            Don't include counts of NaN.

        Returns
        -------
        counts : Series

        See Also
        --------
        Series.value_counts
        """

        from pandas import Series

        # compute counts on the data with no nans
        data = self._data
        if dropna:
            data = data[~np.isnan(data)]

        data_list = data.tolist()
        index = list(set(data))
        array = [data_list.count(item) for item in index]

        return Series(array, index=index)

    def unique(self):
        """Compute the PintArray of unique values.

        Returns
        -------
        uniques : PintArray
        """
        from pandas import unique

        return self._from_sequence(unique(self._data), dtype=self.dtype)

    def __contains__(self, item) -> bool:
        if not isinstance(item, _Quantity):
            return False
        elif pd.isna(item.magnitude):
            return self.isna().any()
        else:
            return super().__contains__(item)

    @property
    def data(self):
        return self._data

    @property
    def nbytes(self):
        return self._data.nbytes

    # The _can_hold_na attribute is set to True so that pandas internals
    # will use the ExtensionDtype.na_value as the NA value in operations
    # such as take(), reindex(), shift(), etc.  In addition, those results
    # will then be of the ExtensionArray subclass rather than an array
    # of objects
    _can_hold_na = True

    @property
    def _ndarray_values(self):
        # type: () -> np.ndarray
        """Internal pandas method for lossy conversion to a NumPy ndarray.
        This method is not part of the pandas interface.
        The expectation is that this is cheap to compute, and is primarily
        used for interacting with our indexers.
        """
        return np.array(self)

    @classmethod
    def _create_method(cls, op, coerce_to_dtype=True):
        """
        A class method that returns a method that will correspond to an
        operator for an ExtensionArray subclass, by dispatching to the
        relevant operator defined on the individual elements of the
        ExtensionArray.
        Parameters
        ----------
        op : function
            An operator that takes arguments op(a, b)
        coerce_to_dtype :  bool
            boolean indicating whether to attempt to convert
            the result to the underlying ExtensionArray dtype
            (default True)
        Returns
        -------
        A method that can be bound to a method of a class
        Example
        -------
        Given an ExtensionArray subclass called MyExtensionArray, use
        >>> __add__ = cls._create_method(operator.add)
        in the class definition of MyExtensionArray to create the operator
        for addition, that will be based on the operator implementation
        of the underlying elements of the ExtensionArray
        """

        def _binop(self, other):
            def validate_length(obj1, obj2):
                # validates length
                # CHANGED: do not convert to listlike (why should we? pint.Quantity is perfecty able to handle that...)
                try:
                    if len(obj1) != len(obj2):
                        raise ValueError("Lengths must match")
                except TypeError:
                    pass

            def convert_values(param):
                # convert to a quantity or listlike
                if isinstance(param, cls):
                    return param.quantity
                elif isinstance(param, (_Quantity, _Unit)):
                    return param
<<<<<<< HEAD
                elif (
                    is_list_like(param)
                    and len(param) > 0
                    and isinstance(param[0], _Quantity)
                ):
                    return type(param[0])([p.magnitude for p in param], param[0].units)
=======
                elif is_list_like(param) and isinstance(param[0], _Quantity):
                    units = param[0].units
                    return type(param[0])([p.m_as(units) for p in param], units)
>>>>>>> 1c443a3d
                else:
                    return param

            if isinstance(other, (Series, DataFrame)):
                return NotImplemented
            lvalues = self.quantity
<<<<<<< HEAD
            other = validate_length(lvalues, other)
            # Avoid pint DimensionalityError when operating with empty rvalues
            if len(other) == 0:
                return cls.from_1darray_quantity(lvalues)
=======
            validate_length(lvalues, other)
>>>>>>> 1c443a3d
            rvalues = convert_values(other)
            # If the operator is not defined for the underlying objects,
            # a TypeError should be raised
            res = op(lvalues, rvalues)

            if op.__name__ == "divmod":
                return (
                    cls.from_1darray_quantity(res[0]),
                    cls.from_1darray_quantity(res[1]),
                )

            if coerce_to_dtype:
                try:
                    res = cls.from_1darray_quantity(res)
                except TypeError:
                    pass

            return res

        op_name = f"__{op}__"
        return set_function_name(_binop, op_name, cls)

    @classmethod
    def _create_arithmetic_method(cls, op):
        return cls._create_method(op)

    @classmethod
    def _create_comparison_method(cls, op):
        return cls._create_method(op, coerce_to_dtype=False)

    @classmethod
    def from_1darray_quantity(cls, quantity):
        if not is_list_like(quantity.magnitude):
            raise TypeError("quantity's magnitude is not list like")
        return cls(quantity.magnitude, quantity.units)

    def __array__(self, dtype=None, copy=False):
        if dtype is None or is_object_dtype(dtype):
            return self._to_array_of_quantity(copy=copy)
        if is_string_dtype(dtype):
            return np.array([str(x) for x in self.quantity], dtype=str)
        return np.array(self._data, dtype=dtype, copy=copy)

    def _to_array_of_quantity(self, copy=False):
        qtys = [self._Q(item, self._dtype.units) for item in self._data]
        return np.array(qtys, dtype="object", copy=copy)

    def searchsorted(self, value, side="left", sorter=None):
        """
        Find indices where elements should be inserted to maintain order.

        .. versionadded:: 0.24.0

        Find the indices into a sorted array `self` (a) such that, if the
        corresponding elements in `v` were inserted before the indices, the
        order of `self` would be preserved.

        Assuming that `a` is sorted:

        ======  ============================
        `side`  returned index `i` satisfies
        ======  ============================
        left    ``self[i-1] < v <= self[i]``
        right   ``self[i-1] <= v < self[i]``
        ======  ============================

        Parameters
        ----------
        value : array_like
            Values to insert into `self`.
        side : {'left', 'right'}, optional
            If 'left', the index of the first suitable location found is given.
            If 'right', return the last such index.  If there is no suitable
            index, return either 0 or N (where N is the length of `self`).
        sorter : 1-D array_like, optional
            Optional array of integer indices that sort array a into ascending
            order. They are typically the result of argsort.

        Returns
        -------
        indices : array of ints
            Array of insertion points with the same shape as `value`.

        See Also
        --------
        numpy.searchsorted : Similar method from NumPy.
        """
        # Note: the base tests provided by pandas only test the basics.
        # We do not test
        # 1. Values outside the range of the `data_for_sorting` fixture
        # 2. Values between the values in the `data_for_sorting` fixture
        # 3. Missing values.
        arr = self._data
        if isinstance(value, _Quantity):
            value = value.to(self.units).magnitude
        elif is_list_like(value) and len(value) > 0 and isinstance(value[0], _Quantity):
            value = [item.to(self.units).magnitude for item in value]
        return arr.searchsorted(value, side=side, sorter=sorter)

    def _reduce(self, name, **kwds):
        """
        Return a scalar result of performing the reduction operation.

        Parameters
        ----------
        name : str
            Name of the function, supported values are:
            { any, all, min, max, sum, mean, median, prod,
            std, var, sem, kurt, skew }.
        skipna : bool, default True
            If True, skip NaN values.
        **kwargs
            Additional keyword arguments passed to the reduction function.
            Currently, `ddof` is the only supported kwarg.

        Returns
        -------
        scalar

        Raises
        ------
        TypeError : subclass does not define reductions
        """

        functions = {
            "any": nanops.nanany,
            "all": nanops.nanall,
            "min": nanops.nanmin,
            "max": nanops.nanmax,
            "sum": nanops.nansum,
            "mean": nanops.nanmean,
            "median": nanops.nanmedian,
            "std": nanops.nanstd,
            "var": nanops.nanvar,
            "sem": nanops.nansem,
            "kurt": nanops.nankurt,
            "skew": nanops.nanskew,
        }
        if name not in functions:
            raise TypeError(f"cannot perform {name} with type {self.dtype}")

        result = functions[name](self._data, **kwds)
        if name in {"all", "any", "kurt", "skew"}:
            return result
        if name == "var":
            return self._Q(result, self.units ** 2)
        return self._Q(result, self.units)


PintArray._add_arithmetic_ops()
PintArray._add_comparison_ops()
register_extension_dtype(PintType)


@register_dataframe_accessor("pint")
class PintDataFrameAccessor(object):
    def __init__(self, pandas_obj):
        self._obj = pandas_obj

    def quantify(self, level=-1):
        df = self._obj
        df_columns = df.columns.to_frame()
        unit_col_name = df_columns.columns[level]
        units = df_columns[unit_col_name]
        df_columns = df_columns.drop(columns=unit_col_name)

        df_new = DataFrame(
            {i: PintArray(df.values[:, i], unit) for i, unit in enumerate(units.values)}
        )

        df_new.columns = df_columns.index.droplevel(unit_col_name)
        df_new.index = df.index

        return df_new

    def dequantify(self):
        def formatter_func(units):
            formatter = "{:" + units._REGISTRY.default_format + "}"
            return formatter.format(units)

        df = self._obj

        df_columns = df.columns.to_frame()
        df_columns["units"] = [
            formatter_func(df[col].values.units) for col in df.columns
        ]
        from collections import OrderedDict

        data_for_df = OrderedDict()
        for i, col in enumerate(df.columns):
            data_for_df[tuple(df_columns.iloc[i])] = df[col].values.data
        df_new = DataFrame(data_for_df, columns=data_for_df.keys())

        df_new.columns.names = df.columns.names + ["unit"]
        df_new.index = df.index

        return df_new

    def to_base_units(self):
        obj = self._obj
        df = self._obj
        index = object.__getattribute__(obj, "index")
        # name = object.__getattribute__(obj, '_name')
        return DataFrame(
            {col: df[col].pint.to_base_units() for col in df.columns}, index=index
        )


@register_series_accessor("pint")
class PintSeriesAccessor(object):
    def __init__(self, pandas_obj):
        self._validate(pandas_obj)
        self.pandas_obj = pandas_obj
        self.quantity = pandas_obj.values.quantity
        self._index = pandas_obj.index
        self._name = pandas_obj.name

    @staticmethod
    def _validate(obj):
        if not is_pint_type(obj):
            raise AttributeError(
                "Cannot use 'pint' accessor on objects of "
                "dtype '{}'.".format(obj.dtype)
            )


class Delegated:
    # Descriptor for delegating attribute access to from
    # a Series to an underlying array
    to_series = True

    def __init__(self, name):
        self.name = name


class DelegatedProperty(Delegated):
    def __get__(self, obj, type=None):
        index = object.__getattribute__(obj, "_index")
        name = object.__getattribute__(obj, "_name")
        result = getattr(object.__getattribute__(obj, "quantity"), self.name)
        if self.to_series:
            if isinstance(result, _Quantity):
                result = PintArray(result)
            return Series(result, index, name=name)
        else:
            return result


class DelegatedScalarProperty(DelegatedProperty):
    to_series = False


class DelegatedMethod(Delegated):
    def __get__(self, obj, type=None):
        index = object.__getattribute__(obj, "_index")
        name = object.__getattribute__(obj, "_name")
        method = getattr(object.__getattribute__(obj, "quantity"), self.name)

        def delegated_method(*args, **kwargs):
            result = method(*args, **kwargs)
            if self.to_series:
                if isinstance(result, _Quantity):
                    result = PintArray.from_1darray_quantity(result)
                result = Series(result, index, name=name)
            return result

        return delegated_method


class DelegatedScalarMethod(DelegatedMethod):
    to_series = False


for attr in [
    "debug_used",
    "default_format",
    "dimensionality",
    "dimensionless",
    "force_ndarray",
    "shape",
    "u",
    "unitless",
    "units",
]:
    setattr(PintSeriesAccessor, attr, DelegatedScalarProperty(attr))
for attr in ["imag", "m", "magnitude", "real"]:
    setattr(PintSeriesAccessor, attr, DelegatedProperty(attr))

for attr in [
    "check",
    "compatible_units",
    "format_babel",
    "ito",
    "ito_base_units",
    "ito_reduced_units",
    "ito_root_units",
    "plus_minus",
    "put",
    "to_tuple",
    "tolist",
]:
    setattr(PintSeriesAccessor, attr, DelegatedScalarMethod(attr))
for attr in [
    "clip",
    "from_tuple",
    "m_as",
    "searchsorted",
    "to",
    "to_base_units",
    "to_compact",
    "to_reduced_units",
    "to_root_units",
    "to_timedelta",
]:
    setattr(PintSeriesAccessor, attr, DelegatedMethod(attr))


def is_pint_type(obj):
    t = getattr(obj, "dtype", obj)
    try:
        return isinstance(t, PintType) or issubclass(t, PintType)
    except Exception:
        return False


compat.upcast_types.append(PintArray)<|MERGE_RESOLUTION|>--- conflicted
+++ resolved
@@ -626,32 +626,19 @@
                     return param.quantity
                 elif isinstance(param, (_Quantity, _Unit)):
                     return param
-<<<<<<< HEAD
                 elif (
                     is_list_like(param)
                     and len(param) > 0
                     and isinstance(param[0], _Quantity)
                 ):
-                    return type(param[0])([p.magnitude for p in param], param[0].units)
-=======
-                elif is_list_like(param) and isinstance(param[0], _Quantity):
-                    units = param[0].units
                     return type(param[0])([p.m_as(units) for p in param], units)
->>>>>>> 1c443a3d
                 else:
                     return param
 
             if isinstance(other, (Series, DataFrame)):
                 return NotImplemented
             lvalues = self.quantity
-<<<<<<< HEAD
-            other = validate_length(lvalues, other)
-            # Avoid pint DimensionalityError when operating with empty rvalues
-            if len(other) == 0:
-                return cls.from_1darray_quantity(lvalues)
-=======
             validate_length(lvalues, other)
->>>>>>> 1c443a3d
             rvalues = convert_values(other)
             # If the operator is not defined for the underlying objects,
             # a TypeError should be raised
