import copy
import re
import warnings
from collections import OrderedDict
from importlib.metadata import version

import numpy as np
import pandas as pd
import pint
from pandas import DataFrame, Series, Index
from pandas.api.extensions import (
    ExtensionArray,
    ExtensionDtype,
    register_dataframe_accessor,
    register_extension_dtype,
    register_series_accessor,
)
from pandas.api.types import is_integer, is_list_like, is_object_dtype, is_string_dtype
from pandas.compat import set_function_name
from pandas.core import nanops
from pandas.core.arrays.base import ExtensionOpsMixin
from pandas.core.indexers import check_array_indexer
from pint import Quantity as _Quantity
from pint import Unit as _Unit
from pint import compat, errors

# Magic 'unit' flagging columns with no unit support, used in
# quantify/dequantify
NO_UNIT = "No Unit"

<<<<<<< HEAD
# from pint.facets.plain.quantity import PlainQuantity as _Quantity
# from pint.facets.plain.unit import PlainUnit as _Unit
=======
pandas_version = version("pandas")
pandas_version_info = tuple(
    int(x) if x.isdigit() else x for x in pandas_version.split(".")
)
>>>>>>> 31a30552


class PintType(ExtensionDtype):
    """
    A Pint duck-typed class, suitable for holding a quantity (with unit specified) dtype.
    """

    type = _Quantity
    # kind = 'O'
    # str = '|O08'
    # base = np.dtype('O')
    # num = 102
    _metadata = ("units",)
    _match = re.compile(r"(P|p)int\[(?P<units>.+)\]")
    _cache = {}
    ureg = pint.get_application_registry()

    @property
    def _is_numeric(self):
        # type: () -> bool
        return True

    def __new__(cls, units=None):
        """
        Parameters
        ----------
        units : Pint units or string
        """

        if isinstance(units, PintType):
            return units

        elif units is None:
            # empty constructor for pickle compat
            return object.__new__(cls)

        if not isinstance(units, _Unit):
            units = cls._parse_dtype_strict(units)
            # ureg.unit returns a quantity with a magnitude of 1
            # eg 1 mm. Initialising a quantity and taking its unit
            # TODO: Seperate units from quantities in pint
            # to simplify this bit
            units = cls.ureg.Quantity(1, units).units

        try:
            return cls._cache["{:P}".format(units)]
        except KeyError:
            u = object.__new__(cls)
            u.units = units
            cls._cache["{:P}".format(units)] = u
            return u

    @classmethod
    def _parse_dtype_strict(cls, units):
        if isinstance(units, str):
            if units.lower() == "pint[]":
                units = "pint[dimensionless]"
            if units.lower().startswith("pint["):
                if not units[-1] == "]":
                    raise ValueError("could not construct PintType")
                m = cls._match.search(units)
                if m is not None:
                    units = m.group("units")
            if units is not None:
                return units

        raise ValueError("could not construct PintType")

    @classmethod
    def construct_from_string(cls, string):
        """
        Strict construction from a string, raise a TypeError if not
        possible
        """
        if not isinstance(string, str):
            raise TypeError(
                f"'construct_from_string' expects a string, got {type(string)}"
            )
        if isinstance(string, str) and (
            string.startswith("pint[") or string.startswith("Pint[")
        ):
            # do not parse string like U as pint[U]
            # avoid tuple to be regarded as unit
            try:
                return cls(units=string)
            except ValueError:
                pass
        raise TypeError(f"Cannot construct a 'PintType' from '{string}'")

    @classmethod
    def construct_from_quantity_string(cls, string):
        """
        Strict construction from a string, raise a TypeError if not
        possible
        """
        if not isinstance(string, str):
            raise TypeError(
                f"'construct_from_quantity_string' expects a string, got {type(string)}"
            )

        quantity = cls.ureg.Quantity(string)
        return cls(units=quantity.units)

    # def __unicode__(self):
    # return compat.text_type(self.name)

    @property
    def name(self):
        return str("pint[{units}]".format(units=self.units))

    @property
    def na_value(self):
        return self.ureg.Quantity(np.nan, self.units)

    def __hash__(self):
        # make myself hashable
        return hash(str(self))

    def __eq__(self, other):
        try:
            other = PintType(other)
        except (ValueError, errors.UndefinedUnitError):
            return False
        return self.units == other.units

    @classmethod
    def is_dtype(cls, dtype):
        """
        Return a boolean if we if the passed type is an actual dtype that we
        can match (via string or type)
        """
        if isinstance(dtype, str):
            if dtype.startswith("pint[") or dtype.startswith("Pint["):
                try:
                    if cls._parse_dtype_strict(dtype) is not None:
                        return True
                    else:
                        return False
                except ValueError:
                    return False
            else:
                return False
        return super(PintType, cls).is_dtype(dtype)

    @classmethod
    def construct_array_type(cls):
        return PintArray

    def __repr__(self):
        """
        Return a string representation for this object.

        Invoked by unicode(df) in py2 only. Yields a Unicode String in both
        py2/py3.
        """

        return self.name


_NumpyEADtype = (
    pd.core.dtypes.dtypes.PandasDtype
    if pandas_version_info < (2, 1)
    else pd.core.dtypes.dtypes.NumpyEADtype
)

dtypemap = {
    int: pd.Int64Dtype(),
    np.int64: pd.Int64Dtype(),
    np.int32: pd.Int32Dtype(),
    np.int16: pd.Int16Dtype(),
    np.int8: pd.Int8Dtype(),
    # np.float128: pd.Float128Dtype(),
    float: pd.Float64Dtype(),
    np.float64: pd.Float64Dtype(),
    np.float32: pd.Float32Dtype(),
    np.complex128: _NumpyEADtype("complex128"),
    np.complex64: _NumpyEADtype("complex64"),
    # np.float16: pd.Float16Dtype(),
}
dtypeunmap = {v: k for k, v in dtypemap.items()}


class PintArray(ExtensionArray, ExtensionOpsMixin):
    """Implements a class to describe an array of physical quantities:
    the product of an array of numerical values and a unit of measurement.

    Parameters
    ----------
    values : pint.Quantity or array-like
        Array of physical quantity values to be created.
    dtype : PintType, str, or pint.Unit
        Units of the physical quantity to be created. (Default value = None)
        When values is a pint.Quantity, passing None as the dtype will use
        the units from the pint.Quantity.
    copy: bool
        Whether to copy the values.
    Returns
    -------

    """

    _data = np.array([])
    context_name = None
    context_units = None

    def __init__(self, values, dtype=None, copy=False):
        if dtype is None:
            if isinstance(values, _Quantity):
                dtype = values.units
            elif isinstance(values, PintArray):
                dtype = values._dtype
        if dtype is None:
            raise NotImplementedError

        if not isinstance(dtype, PintType):
            dtype = PintType(dtype)
        self._dtype = dtype

        if isinstance(values, _Quantity):
            values = values.to(dtype.units).magnitude
        elif isinstance(values, PintArray):
            values = values._data
        if isinstance(values, np.ndarray):
            dtype = values.dtype
            if dtype in dtypemap:
                dtype = dtypemap[dtype]
            values = pd.array(values, copy=copy, dtype=dtype)
            copy = False
        elif not isinstance(values, pd.core.arrays.numeric.NumericArray):
            values = pd.array(values, copy=copy)
        if copy:
            values = values.copy()
        self._data = values
        self._Q = self.dtype.ureg.Quantity

    def __getstate__(self):
        # we need to discard the cached _Q, which is not pickleable
        ret = dict(self.__dict__)
        ret.pop("_Q")
        return ret

    def __setstate__(self, dct):
        self.__dict__.update(dct)
        self._Q = self.dtype.ureg.Quantity

    @property
    def dtype(self):
        # type: () -> ExtensionDtype
        """An instance of 'ExtensionDtype'."""
        return self._dtype

    def __len__(self):
        # type: () -> int
        """Length of this array

        Returns
        -------
        length : int
        """
        return len(self._data)

    def __getitem__(self, item):
        # type (Any) -> Any
        """Select a subset of self.
        Parameters
        ----------
        item : int, slice, or ndarray
            * int: The position in 'self' to get.
            * slice: A slice object, where 'start', 'stop', and 'step' are
              integers or None
            * ndarray: A 1-d boolean NumPy ndarray the same length as 'self'
        Returns
        -------
        item : scalar or PintArray
        """
        if is_integer(item):
            return self._Q(self._data[item], self.units)

        item = check_array_indexer(self, item)

        return self.__class__(self._data[item], self.dtype)

    def __setitem__(self, key, value):
        # need to not use `not value` on numpy arrays
        if isinstance(value, (list, tuple)) and (not value):
            # doing nothing here seems to be ok
            return

        try:
            next(i for i in self._data if pd.notna(i))
        except StopIteration:
            pass

        if isinstance(value, _Quantity):
            value = value.to(self.units).magnitude
        elif is_list_like(value) and len(value) > 0:
            if isinstance(value[0], _Quantity):
                value = [item.to(self.units).magnitude for item in value]
            if len(value) == 1:
                value = value[0]

        key = check_array_indexer(self, key)
        # Filter out invalid values for our array type(s)
        try:
            self._data[key] = value
        except IndexError as e:
            msg = "Mask is wrong length. {}".format(e)
            raise IndexError(msg)

    def _formatter(self, boxed=False):
        """Formatting function for scalar values.
        This is used in the default '__repr__'. The returned formatting
        function receives scalar Quantities.

        # type: (bool) -> Callable[[Any], Optional[str]]

        Parameters
        ----------
        boxed: bool, default False
            An indicated for whether or not your array is being printed
            within a Series, DataFrame, or Index (True), or just by
            itself (False). This may be useful if you want scalar values
            to appear differently within a Series versus on its own (e.g.
            quoted or not).

        Returns
        -------
        Callable[[Any], str]
            A callable that gets instances of the scalar type and
            returns a string. By default, :func:`repr` is used
            when ``boxed=False`` and :func:`str` is used when
            ``boxed=True``.
        """
        float_format = pint.formatting.remove_custom_flags(
            self.dtype.ureg.default_format
        )

        def formatting_function(quantity):
            if isinstance(quantity.magnitude, float):
                return "{:{float_format}}".format(
                    quantity.magnitude, float_format=float_format
                )
            else:
                return str(quantity.magnitude)

        return formatting_function

    def isna(self):
        # type: () -> np.ndarray
        """Return a Boolean NumPy array indicating if each value is missing.

        Returns
        -------
        missing : np.array
        """
        return self._data.isna()

    def astype(self, dtype, copy=True):
        """Cast to a NumPy array with 'dtype'.

        Parameters
        ----------
        dtype : str or dtype
            Typecode or data-type to which the array is cast.
        copy : bool, default True
            Whether to copy the data, even if not necessary. If False,
            a copy is made only if the old dtype does not match the
            new dtype.

        Returns
        -------
        array : ndarray
            NumPy ndarray with 'dtype' for its dtype.
        """
        if isinstance(dtype, str) and (
            dtype.startswith("Pint[") or dtype.startswith("pint[")
        ):
            dtype = PintType(dtype)
        if isinstance(dtype, PintType):
            if dtype == self._dtype and not copy:
                return self
            else:
                return PintArray(self.quantity.to(dtype.units).magnitude, dtype)
        # do *not* delegate to __array__ -> is required to return a numpy array,
        # but somebody may be requesting another pandas array
        # examples are e.g. PyArrow arrays as requested by "string[pyarrow]"
        if is_object_dtype(dtype):
            return self._to_array_of_quantity(copy=copy)
        if is_string_dtype(dtype):
            return pd.array([str(x) for x in self.quantity], dtype=dtype)
        return pd.array(self.quantity, dtype, copy)

    @property
    def units(self):
        return self._dtype.units

    @property
    def quantity(self):
        return self._Q(self.numpy_data, self._dtype.units)

    def take(self, indices, allow_fill=False, fill_value=None):
        """Take elements from an array.

        # type: (Sequence[int], bool, Optional[Any]) -> PintArray

        Parameters
        ----------
        indices : sequence of integers
            Indices to be taken.
        allow_fill : bool, default False
            How to handle negative values in `indices`.
            * False: negative values in `indices` indicate positional indices
              from the right (the default). This is similar to
              :func:`numpy.take`.
            * True: negative values in `indices` indicate
              missing values. These values are set to `fill_value`. Any other
              other negative values raise a ``ValueError``.
        fill_value : any, optional
            Fill value to use for NA-indices when `allow_fill` is True.
            This may be ``None``, in which case the default NA value for
            the type, ``self.dtype.na_value``, is used.

        Returns
        -------
        PintArray

        Raises
        ------
        IndexError
            When the indices are out of bounds for the array.
        ValueError
            When `indices` contains negative values other than ``-1``
            and `allow_fill` is True.
        Notes
        -----
        PintArray.take is called by ``Series.__getitem__``, ``.loc``,
        ``iloc``, when `indices` is a sequence of values. Additionally,
        it's called by :meth:`Series.reindex`, or any other method
        that causes realignemnt, with a `fill_value`.
        See Also
        --------
        numpy.take
        pandas.api.extensions.take
        Examples
        --------
        """
        from pandas.core.algorithms import take
<<<<<<< HEAD
        from pandas.core.dtypes.common import is_scalar
=======
        from pandas.api.types import is_scalar
>>>>>>> 31a30552

        data = self._data
        if allow_fill and fill_value is None:
            fill_value = self.dtype.na_value
        if isinstance(fill_value, _Quantity):
            fill_value = fill_value.to(self.units).magnitude
            if not is_scalar(fill_value) and not fill_value.ndim:
                # deal with Issue #165; for unit registries with force_ndarray_like = True,
                # magnitude is in fact an array scalar, which will get rejected by pandas.
                fill_value = fill_value[()]

        with warnings.catch_warnings():
            warnings.simplefilter("ignore")
            # Turn off warning that PandasArray is deprecated for ``take``
            result = take(data, indices, fill_value=fill_value, allow_fill=allow_fill)

        return PintArray(result, dtype=self.dtype)

    def copy(self, deep=False):
        data = self._data
        if deep:
            data = copy.deepcopy(data)
        else:
            data = data.copy()

        return type(self)(data, dtype=self.dtype)

    @classmethod
    def _concat_same_type(cls, to_concat):
        output_units = to_concat[0].units

        data = []
        for a in to_concat:
            converted_values = a.quantity.to(output_units).magnitude
            data.append(np.atleast_1d(converted_values))

        return cls(np.concatenate(data), output_units)

    @classmethod
    def _from_sequence(cls, scalars, dtype=None, copy=False):
        """
        Initialises a PintArray from a list like of quantity scalars or a list like of floats and dtype
        -----
        Usage
        PintArray._from_sequence([Q_(1,"m"),Q_(2,"m")])
        """
        master_scalar = None
        try:
            master_scalar = next(i for i in scalars if hasattr(i, "units"))
        except StopIteration:
            if isinstance(scalars, PintArray):
                dtype = scalars._dtype
            if dtype is None:
                raise ValueError(
                    "Cannot infer dtype. No dtype specified and empty array"
                )
        if dtype is None:
            if not isinstance(master_scalar, _Quantity):
                raise ValueError("No dtype specified and not a sequence of quantities")
            dtype = PintType(master_scalar.units)

        if isinstance(master_scalar, _Quantity):
            scalars = [
                (item.to(dtype.units).magnitude if hasattr(item, "to") else item)
                for item in scalars
            ]
        # When creating empty arrays, make them large enoguh to hold UFloats in case we need to do so later
        return cls(scalars, dtype=dtype, copy=copy)

    @classmethod
    def _from_sequence_of_strings(cls, scalars, dtype=None, copy=False):
        if not dtype:
            dtype = PintType.construct_from_quantity_string(scalars[0])
        return cls._from_sequence([dtype.ureg.Quantity(x) for x in scalars])

    @classmethod
    def _from_factorized(cls, values, original):
        from pandas._libs.lib import infer_dtype

        if infer_dtype(values) != "object":
            values = pd.array(values, copy=False)
        return cls(values, dtype=original.dtype)

    def _values_for_factorize(self):
        # factorize can now handle differentiating various types of null values.
        # These can only occur when the array has object dtype.
        # However, for backwards compatibility we only use the null for the
        # provided dtype. This may be revisited in the future, see GH#48476.
        arr = self._data
        if arr.dtype.kind == "O":
            return np.array(arr, copy=False), self.dtype.na_value
        return arr._values_for_factorize()

    def value_counts(self, dropna=True):
        """
        Returns a Series containing counts of each category.

        Every category will have an entry, even those with a count of 0.

        Parameters
        ----------
        dropna : boolean, default True
            Don't include counts of NaN.

        Returns
        -------
        counts : Series

        See Also
        --------
        Series.value_counts
        """

        from pandas import Series

        # compute counts on the data with no nans
        data = self._data
        nafilt = pd.isna(data)
        na_value = self.dtype.na_value
        data = data[~nafilt]
        index = list(set(data))

        data_list = data.tolist()
        array = [data_list.count(item) for item in index]

        if not dropna:
            index.append(na_value)
            array.append(len(nafilt))

        return Series(array, index=index)

    def unique(self):
        """Compute the PintArray of unique values.

        Returns
        -------
        uniques : PintArray
        """
        from pandas import unique

        data = self._data
        return self._from_sequence(unique(data), dtype=self.dtype)

    def __contains__(self, item) -> bool:
        if not isinstance(item, _Quantity):
            return False
        elif pd.isna(item.magnitude):
            return self.isna().any()
        else:
            return super().__contains__(item)

    @property
    def data(self):
        return self._data

    @property
    def numpy_data(self):
        data = self.data
        if data.dtype in dtypeunmap:
            try:
                data = data.astype(dtypeunmap[data.dtype])
            except Exception:
                # We might get here for integer arrays with <NA> values
                # In that case, the returned quantity will have dtype=O, which is less useful.
                pass
        if hasattr(data, "to_numpy"):
            data = data.to_numpy()
        return data

    @property
    def nbytes(self):
        return self._data.nbytes

    # The _can_hold_na attribute is set to True so that pandas internals
    # will use the ExtensionDtype.na_value as the NA value in operations
    # such as take(), reindex(), shift(), etc.  In addition, those results
    # will then be of the ExtensionArray subclass rather than an array
    # of objects
    _can_hold_na = True

    @property
    def _ndarray_values(self):
        # type: () -> np.ndarray
        """Internal pandas method for lossy conversion to a NumPy ndarray.
        This method is not part of the pandas interface.
        The expectation is that this is cheap to compute, and is primarily
        used for interacting with our indexers.
        """
        return np.array(self)

    @classmethod
    def _create_method(cls, op, coerce_to_dtype=True):
        """
        A class method that returns a method that will correspond to an
        operator for an ExtensionArray subclass, by dispatching to the
        relevant operator defined on the individual elements of the
        ExtensionArray.
        Parameters
        ----------
        op : function
            An operator that takes arguments op(a, b)
        coerce_to_dtype :  bool
            boolean indicating whether to attempt to convert
            the result to the underlying ExtensionArray dtype
            (default True)
        Returns
        -------
        A method that can be bound to a method of a class
        Example
        -------
        Given an ExtensionArray subclass called MyExtensionArray, use
        >>> __add__ = cls._create_method(operator.add)
        in the class definition of MyExtensionArray to create the operator
        for addition, that will be based on the operator implementation
        of the underlying elements of the ExtensionArray
        """

        def _binop(self, other):
            def validate_length(obj1, obj2):
                # validates length
                # CHANGED: do not convert to listlike (why should we? pint.Quantity is perfecty able to handle that...)
                try:
                    if len(obj1) != len(obj2):
                        raise ValueError("Lengths must match")
                except TypeError:
                    pass

            def convert_values(param):
                # convert to a quantity or listlike
                if isinstance(param, cls):
                    return param.quantity
                elif isinstance(param, (_Quantity, _Unit)):
                    return param
                elif (
                    is_list_like(param)
                    and len(param) > 0
                    and isinstance(param[0], _Quantity)
                ):
                    units = param[0].units
                    return type(param[0])([p.m_as(units) for p in param], units)
                else:
                    return param

            if isinstance(other, (Series, DataFrame, Index)):
                return NotImplemented
            lvalues = self.quantity
            validate_length(lvalues, other)
            rvalues = convert_values(other)
            # If the operator is not defined for the underlying objects,
            # a TypeError should be raised
            res = op(lvalues, rvalues)

            if op.__name__ == "divmod":
                return (
                    cls.from_1darray_quantity(res[0]),
                    cls.from_1darray_quantity(res[1]),
                )

            if coerce_to_dtype:
                try:
                    res = cls.from_1darray_quantity(res)
                except TypeError:
                    pass

            return res

        op_name = f"__{op}__"
        return set_function_name(_binop, op_name, cls)

    @classmethod
    def _create_arithmetic_method(cls, op):
        return cls._create_method(op)

    @classmethod
    def _create_comparison_method(cls, op):
        return cls._create_method(op, coerce_to_dtype=False)

    @classmethod
    def from_1darray_quantity(cls, quantity):
        if not is_list_like(quantity.magnitude):
            raise TypeError("quantity's magnitude is not list like")
        return cls(quantity.magnitude, quantity.units)

    def __array__(self, dtype=None, copy=False):
        if dtype is None or is_object_dtype(dtype):
            return self._to_array_of_quantity(copy=copy)
        if is_string_dtype(dtype):
            return np.array([str(x) for x in self.quantity], dtype=str)
        return np.array(self._data, dtype=dtype, copy=copy)

    def _to_array_of_quantity(self, copy=False):
        qtys = [
            self._Q(item, self._dtype.units)
            if item is not self.dtype.na_value
            else self.dtype.na_value
            for item in self._data
        ]
        with warnings.catch_warnings(record=True):
            return np.array(qtys, dtype="object", copy=copy)

    def searchsorted(self, value, side="left", sorter=None):
        """
        Find indices where elements should be inserted to maintain order.

        .. versionadded:: 0.24.0

        Find the indices into a sorted array `self` (a) such that, if the
        corresponding elements in `v` were inserted before the indices, the
        order of `self` would be preserved.

        Assuming that `a` is sorted:

        ======  ============================
        `side`  returned index `i` satisfies
        ======  ============================
        left    ``self[i-1] < v <= self[i]``
        right   ``self[i-1] <= v < self[i]``
        ======  ============================

        Parameters
        ----------
        value : array_like
            Values to insert into `self`.
        side : {'left', 'right'}, optional
            If 'left', the index of the first suitable location found is given.
            If 'right', return the last such index.  If there is no suitable
            index, return either 0 or N (where N is the length of `self`).
        sorter : 1-D array_like, optional
            Optional array of integer indices that sort array a into ascending
            order. They are typically the result of argsort.

        Returns
        -------
        indices : array of ints
            Array of insertion points with the same shape as `value`.

        See Also
        --------
        numpy.searchsorted : Similar method from NumPy.
        """
        # Note: the base tests provided by pandas only test the basics.
        # We do not test
        # 1. Values outside the range of the `data_for_sorting` fixture
        # 2. Values between the values in the `data_for_sorting` fixture
        # 3. Missing values.
        arr = self._data
        if isinstance(value, _Quantity):
            value = value.to(self.units).magnitude
        elif is_list_like(value) and len(value) > 0 and isinstance(value[0], _Quantity):
            value = [item.to(self.units).magnitude for item in value]
        return arr.searchsorted(value, side=side, sorter=sorter)

    def map(self, mapper, na_action=None):
        """
        Map values using an input mapping or function.

        Parameters
        ----------
        mapper : function, dict, or Series
            Mapping correspondence.
        na_action : {None, 'ignore'}, default None
            If 'ignore', propagate NA values, without passing them to the
            mapping correspondence. If 'ignore' is not supported, a
            ``NotImplementedError`` should be raised.

        Returns
        -------
        If mapper is a function, operate on the magnitudes of the array and

        """
        if callable(mapper) and len(self):
            from pandas._libs import lib

            # This converts PintArray into array of Quantities
            values = self.astype(object, copy=False)
            # Using _from_sequence allows for possibility that mapper changes units
            if na_action is None:
                arr = lib.map_infer(values, mapper, convert=True)
            else:
                arr = lib.map_infer_mask(
                    values, mapper, mask=pd.isna(values).view(np.uint8), convert=True
                )
            master_scalar = None
            try:
                master_scalar = next(i for i in arr if hasattr(i, "units"))
            except StopIteration:
                # JSON mapper formatting Qs as str don't create PintArrays
                # ...and that's OK.  Caller will get array of values
                return arr
            return PintArray._from_sequence(arr, PintType(master_scalar.units))
        else:
            return super().map(mapper, na_action=na_action)

    def _reduce(self, name, *, skipna: bool = True, keepdims: bool = False, **kwds):
        """
        Return a scalar result of performing the reduction operation.

        Parameters
        ----------
        name : str
            Name of the function, supported values are:
            { any, all, min, max, sum, mean, median, prod,
            std, var, sem, kurt, skew }.
        skipna : bool, default True
            If True, skip NaN values.
        **kwargs
            Additional keyword arguments passed to the reduction function.
            Currently, `ddof` is the only supported kwarg.

        Returns
        -------
        scalar

        Raises
        ------
        TypeError : subclass does not define reductions
        """

        functions = {
            "any": nanops.nanany,
            "all": nanops.nanall,
            "min": nanops.nanmin,
            "max": nanops.nanmax,
            "sum": nanops.nansum,
            "mean": nanops.nanmean,
            "median": nanops.nanmedian,
            "std": nanops.nanstd,
            "var": nanops.nanvar,
            "sem": nanops.nansem,
            "kurt": nanops.nankurt,
            "skew": nanops.nanskew,
        }
        if name not in functions:
            raise TypeError(f"cannot perform {name} with type {self.dtype}")

        if isinstance(self._data, ExtensionArray):
            try:
                result = self._data._reduce(
                    name, skipna=skipna, keepdims=keepdims, **kwds
                )
            except NotImplementedError:
                result = functions[name](self.numpy_data, **kwds)

        if name in {"all", "any", "kurt", "skew"}:
            return result
        if name == "var":
            if keepdims:
                return PintArray(result, f"pint[({self.units})**2]")
            return self._Q(result, self.units**2)
        if keepdims:
            return PintArray(result, self.dtype)
        return self._Q(result, self.units)

    def _accumulate(self, name: str, *, skipna: bool = True, **kwds):
        if name == "cumprod":
            raise TypeError("cumprod not supported for pint arrays")
        functions = {
            "cummin": np.minimum.accumulate,
            "cummax": np.maximum.accumulate,
            "cumsum": np.cumsum,
        }

        if isinstance(self._data, ExtensionArray):
            try:
                result = self._data._accumulate(name, **kwds)
            except NotImplementedError:
                result = functions[name](self.numpy_data, **kwds)

        return self._from_sequence(result, self.units)


PintArray._add_arithmetic_ops()
PintArray._add_comparison_ops()
register_extension_dtype(PintType)


@register_dataframe_accessor("pint")
class PintDataFrameAccessor(object):
    def __init__(self, pandas_obj):
        self._obj = pandas_obj

    def quantify(self, level=-1):
        df = self._obj
        df_columns = df.columns.to_frame()
        unit_col_name = df_columns.columns[level]
        units = df_columns[unit_col_name]
        df_columns = df_columns.drop(columns=unit_col_name)

        df_new = DataFrame(
            {
                i: PintArray(df.values[:, i], unit)
                if unit != NO_UNIT
                else df.values[:, i]
                for i, unit in enumerate(units.values)
            }
        )

        df_new.columns = df_columns.index.droplevel(unit_col_name)
        df_new.index = df.index

        return df_new

    def dequantify(self):
        def formatter_func(dtype):
            formatter = "{:" + dtype.ureg.default_format + "}"
            return formatter.format(dtype.units)

        df = self._obj

        df_columns = df.columns.to_frame()
        df_columns["units"] = [
            formatter_func(df[col].dtype)
            if isinstance(df[col].dtype, PintType)
            else NO_UNIT
            for col in df.columns
        ]

        data_for_df = OrderedDict()
        for i, col in enumerate(df.columns):
            if isinstance(df[col].dtype, PintType):
                data_for_df[tuple(df_columns.iloc[i])] = df[col].values.data
            else:
                data_for_df[tuple(df_columns.iloc[i])] = df[col].values

        df_new = DataFrame(data_for_df, columns=data_for_df.keys())

        df_new.columns.names = df.columns.names + ["unit"]
        df_new.index = df.index

        return df_new

    def to_base_units(self):
        obj = self._obj
        df = self._obj
        index = object.__getattribute__(obj, "index")
        # name = object.__getattribute__(obj, '_name')
        return DataFrame(
            {
                col: (
                    df[col].pint.to_base_units()
                    if isinstance(df[col].dtype, PintType)
                    else df[col]
                )
                for col in df.columns
            },
            index=index,
        )

    def convert_object_dtype(self):
        df = self._obj
        df_new = pd.DataFrame()
        for col in df.columns:
            s = df[col]
            if s.dtype == "object":
                try:
                    df_new[col] = s.pint.convert_object_dtype()
                except AttributeError:
                    df_new[col] = s
            else:
                df_new[col] = s
        return df_new


@register_series_accessor("pint")
class PintSeriesAccessor(object):
    def __init__(self, pandas_obj):
        if self._is_object_dtype_and_quantity(pandas_obj):
            self.pandas_obj = pandas_obj
        else:
            self._validate(pandas_obj)
            self.pandas_obj = pandas_obj
            self.quantity = pandas_obj.values.quantity
            self._index = pandas_obj.index
            self._name = pandas_obj.name

    @staticmethod
    def _validate(obj):
        if not is_pint_type(obj):
            raise AttributeError(
                "Cannot use 'pint' accessor on objects of "
                "dtype '{}'.".format(obj.dtype)
            )

    @staticmethod
    def _is_object_dtype_and_quantity(obj):
        return obj.dtype == "object" and all(
            [(isinstance(item, _Quantity) or pd.isna(item)) for item in obj.values]
        )

    def convert_object_dtype(self):
        return pd.Series(
            data=PintArray._from_sequence(self.pandas_obj.values),
            index=self.pandas_obj.index,
            name=self.pandas_obj.name,
        )


class Delegated:
    # Descriptor for delegating attribute access to from
    # a Series to an underlying array
    to_series = True

    def __init__(self, name):
        self.name = name


class DelegatedProperty(Delegated):
    def __get__(self, obj, type=None):
        index = object.__getattribute__(obj, "_index")
        name = object.__getattribute__(obj, "_name")
        result = getattr(object.__getattribute__(obj, "quantity"), self.name)
        if self.to_series:
            if isinstance(result, _Quantity):
                result = PintArray(result)
            return Series(result, index, name=name)
        else:
            return result


class DelegatedScalarProperty(DelegatedProperty):
    to_series = False


class DelegatedMethod(Delegated):
    def __get__(self, obj, type=None):
        index = object.__getattribute__(obj, "_index")
        name = object.__getattribute__(obj, "_name")
        method = getattr(object.__getattribute__(obj, "quantity"), self.name)

        def delegated_method(*args, **kwargs):
            result = method(*args, **kwargs)
            if self.to_series:
                if isinstance(result, _Quantity):
                    result = PintArray.from_1darray_quantity(result)
                result = Series(result, index, name=name)
            return result

        return delegated_method


class DelegatedScalarMethod(DelegatedMethod):
    to_series = False


for attr in [
    "debug_used",
    "default_format",
    "dimensionality",
    "dimensionless",
    "force_ndarray",
    "shape",
    "u",
    "unitless",
    "units",
]:
    setattr(PintSeriesAccessor, attr, DelegatedScalarProperty(attr))
for attr in ["imag", "m", "magnitude", "real"]:
    setattr(PintSeriesAccessor, attr, DelegatedProperty(attr))

for attr in [
    "check",
    "compatible_units",
    "format_babel",
    "ito",
    "ito_base_units",
    "ito_reduced_units",
    "ito_root_units",
    "plus_minus",
    "put",
    "to_tuple",
    "tolist",
]:
    setattr(PintSeriesAccessor, attr, DelegatedScalarMethod(attr))
for attr in [
    "clip",
    "from_tuple",
    "m_as",
    "searchsorted",
    "to",
    "to_base_units",
    "to_compact",
    "to_reduced_units",
    "to_root_units",
    "to_timedelta",
]:
    setattr(PintSeriesAccessor, attr, DelegatedMethod(attr))


def is_pint_type(obj):
    t = getattr(obj, "dtype", obj)
    try:
        return isinstance(t, PintType) or issubclass(t, PintType)
    except Exception:
        return False


try:
    # for pint < 0.21 we need to explicitly register
    compat.upcast_types.append(PintArray)
except AttributeError:
    # for pint = 0.21 we need to add the full names of PintArray and DataFrame,
    # which is to be added in pint > 0.21
    compat.upcast_type_map.setdefault("pint_pandas.pint_array.PintArray", PintArray)
    compat.upcast_type_map.setdefault("pandas.core.frame.DataFrame", DataFrame)<|MERGE_RESOLUTION|>--- conflicted
+++ resolved
@@ -28,15 +28,10 @@
 # quantify/dequantify
 NO_UNIT = "No Unit"
 
-<<<<<<< HEAD
-# from pint.facets.plain.quantity import PlainQuantity as _Quantity
-# from pint.facets.plain.unit import PlainUnit as _Unit
-=======
 pandas_version = version("pandas")
 pandas_version_info = tuple(
     int(x) if x.isdigit() else x for x in pandas_version.split(".")
 )
->>>>>>> 31a30552
 
 
 class PintType(ExtensionDtype):
@@ -484,11 +479,7 @@
         --------
         """
         from pandas.core.algorithms import take
-<<<<<<< HEAD
-        from pandas.core.dtypes.common import is_scalar
-=======
         from pandas.api.types import is_scalar
->>>>>>> 31a30552
 
         data = self._data
         if allow_fill and fill_value is None:
