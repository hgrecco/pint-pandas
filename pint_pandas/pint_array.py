import copy
import re
import warnings
from collections import OrderedDict

import numpy as np
import pandas as pd
import pint
from pandas import DataFrame, Series
from pandas.api.extensions import (
    ExtensionArray,
    ExtensionDtype,
    register_dataframe_accessor,
    register_extension_dtype,
    register_series_accessor,
)
from pandas.api.types import is_integer, is_list_like, is_object_dtype, is_string_dtype
from pandas.compat import set_function_name
from pandas.core import nanops
from pandas.core.arrays.base import ExtensionOpsMixin
from pandas.core.indexers import check_array_indexer
from pint import Quantity as _Quantity
from pint import Unit as _Unit
from pint import compat, errors

# Magic 'unit' flagging columns with no unit support, used in
# quantify/dequantify
NO_UNIT = "No Unit"
from pint.compat import HAS_UNCERTAINTIES
# from pint.facets.plain.quantity import PlainQuantity as _Quantity
# from pint.facets.plain.unit import PlainUnit as _Unit

if HAS_UNCERTAINTIES:
    from uncertainties import UFloat, ufloat
    from uncertainties import unumpy as unp
    _ufloat_nan = ufloat(np.nan, 0)


class PintType(ExtensionDtype):
    """
    A Pint duck-typed class, suitable for holding a quantity (with unit specified) dtype.
    """

    type = _Quantity
    # kind = 'O'
    # str = '|O08'
    # base = np.dtype('O')
    # num = 102
    _metadata = ("units",)
    _match = re.compile(r"(P|p)int\[(?P<units>.+)\]")
    _cache = {}
    ureg = pint.get_application_registry()

    @property
    def _is_numeric(self):
        # type: () -> bool
        return True

    def __new__(cls, units=None):
        """
        Parameters
        ----------
        units : Pint units or string
        """

        if isinstance(units, PintType):
            return units

        elif units is None:
            # empty constructor for pickle compat
            return object.__new__(cls)

        if not isinstance(units, _Unit):
            units = cls._parse_dtype_strict(units)
            # ureg.unit returns a quantity with a magnitude of 1
            # eg 1 mm. Initialising a quantity and taking it's unit
            # TODO: Seperate units from quantities in pint
            # to simplify this bit
            units = cls.ureg.Quantity(1, units).units

        try:
            return cls._cache["{:P}".format(units)]
        except KeyError:
            u = object.__new__(cls)
            u.units = units
            cls._cache["{:P}".format(units)] = u
            return u

    @classmethod
    def _parse_dtype_strict(cls, units):
        if isinstance(units, str):
            if units.lower() == "pint[]":
                units = "pint[dimensionless]"
            if units.lower().startswith("pint["):
                if not units[-1] == "]":
                    raise ValueError("could not construct PintType")
                m = cls._match.search(units)
                if m is not None:
                    units = m.group("units")
            if units is not None:
                return units

        raise ValueError("could not construct PintType")

    @classmethod
    def construct_from_string(cls, string):
        """
        Strict construction from a string, raise a TypeError if not
        possible
        """
        if not isinstance(string, str):
            raise TypeError(
                f"'construct_from_string' expects a string, got {type(string)}"
            )
        if isinstance(string, str) and (
            string.startswith("pint[") or string.startswith("Pint[")
        ):
            # do not parse string like U as pint[U]
            # avoid tuple to be regarded as unit
            try:
                return cls(units=string)
            except ValueError:
                pass
        raise TypeError(f"Cannot construct a 'PintType' from '{string}'")

    @classmethod
    def construct_from_quantity_string(cls, string):
        """
        Strict construction from a string, raise a TypeError if not
        possible
        """
        if not isinstance(string, str):
            raise TypeError(
                f"'construct_from_quantity_string' expects a string, got {type(string)}"
            )

        quantity = cls.ureg.Quantity(string)
        return cls(units=quantity.units)

    # def __unicode__(self):
    # return compat.text_type(self.name)

    @property
    def name(self):
        return str("pint[{units}]".format(units=self.units))

    @property
    def na_value(self):
        if HAS_UNCERTAINTIES:
            return self.ureg.Quantity(_ufloat_nan, self.units)
        return self.ureg.Quantity(np.nan, self.units)

    def __hash__(self):
        # make myself hashable
        return hash(str(self))

    def __eq__(self, other):
        try:
            other = PintType(other)
        except (ValueError, errors.UndefinedUnitError):
            return False
        return self.units == other.units

    @classmethod
    def is_dtype(cls, dtype):
        """
        Return a boolean if we if the passed type is an actual dtype that we
        can match (via string or type)
        """
        if isinstance(dtype, str):
            if dtype.startswith("pint[") or dtype.startswith("Pint["):
                try:
                    if cls._parse_dtype_strict(dtype) is not None:
                        return True
                    else:
                        return False
                except ValueError:
                    return False
            else:
                return False
        return super(PintType, cls).is_dtype(dtype)

    @classmethod
    def construct_array_type(cls):
        return PintArray

    def __repr__(self):
        """
        Return a string representation for this object.

        Invoked by unicode(df) in py2 only. Yields a Unicode String in both
        py2/py3.
        """

        return self.name


dtypemap = {
    int: pd.Int64Dtype(),
    np.int64: pd.Int64Dtype(),
    np.int32: pd.Int32Dtype(),
    np.int16: pd.Int16Dtype(),
    np.int8: pd.Int8Dtype(),
    # np.float128: pd.Float128Dtype(),
    float: pd.Float64Dtype(),
    np.float64: pd.Float64Dtype(),
    np.float32: pd.Float32Dtype(),
    np.complex128: pd.core.dtypes.dtypes.PandasDtype("complex128"),
    np.complex64: pd.core.dtypes.dtypes.PandasDtype("complex64"),
    # np.float16: pd.Float16Dtype(),
}
dtypeunmap = {v: k for k, v in dtypemap.items()}


class PintArray(ExtensionArray, ExtensionOpsMixin):
    """Implements a class to describe an array of physical quantities:
    the product of an array of numerical values and a unit of measurement.

    Parameters
    ----------
    values : pint.Quantity or array-like
        Array of physical quantity values to be created.
    dtype : PintType, str, or pint.Unit
        Units of the physical quantity to be created. (Default value = None)
        When values is a pint.Quantity, passing None as the dtype will use
        the units from the pint.Quantity.
    copy: bool
        Whether to copy the values.
    Returns
    -------

    """

    _data = np.array([])
    context_name = None
    context_units = None

    def __init__(self, values, dtype=None, copy=False):
        if dtype is None:
            if isinstance(values, _Quantity):
                dtype = values.units
            elif isinstance(values, PintArray):
                dtype = values._dtype
        if dtype is None:
            raise NotImplementedError

        if not isinstance(dtype, PintType):
            dtype = PintType(dtype)
        self._dtype = dtype

        if isinstance(values, _Quantity):
            values = values.to(dtype.units).magnitude
<<<<<<< HEAD
        if not isinstance(values, np.ndarray):
            if HAS_UNCERTAINTIES and dtype.kind=='O':
                values = np.array(values, dtype=object, copy=copy)
            else:
                values = np.array(values, copy=copy)
            copy = False
        if HAS_UNCERTAINTIES:
            if np.issubdtype(values.dtype, np.floating) or len(values)==0:
                pass
            else:
                value_notna = [isinstance(v, UFloat) for v in values if not (pd.isna(v) or unp.isnan(v))]
                if value_notna == []:
                    # all NaNs, either from our own data, or from Pint/Pandas internals
                    pa_nan = _ufloat_nan if dtype.kind=='O' else np.nan
                    for i in range(len(values)):
                        # Promote/demote NaNs to match non-NaN magnitudes
                        values[i] = pa_nan
                        copy = False
                else:
                    any_UFloats = any(value_notna)
                    all_UFloats = all(value_notna)
                    if any_UFloats != all_UFloats:
                        # warnings.warn(
                        #     f"pint-pandas does not support certain magnitudes of {values.dtype}. Converting magnitudes to ufloat.",
                        #     category=RuntimeWarning,
                        # )
                        for i, v in enumerate(values):
                            # List comprehensions are great, but they are not np.arrays!
                            if not isinstance(v, UFloat):
                                if pd.isna(v):
                                    values[i] = _ufloat_nan
                                else:
                                    values[i] = ufloat(v, 0)
                            elif unp.isnan(v):
                                # Do we need to canonicalize our NaNs?
                                values[i] = _ufloat_nan
                        copy = False
                    else:
                        pa_nan = _ufloat_nan if any_UFloats else np.nan
                        for i, v in enumerate(values):
                            # Promote/demote NaNs to match non-NaN magnitudes
                            if pd.isna(v) or unp.isnan(v):
                                values[i] = pa_nan
                                copy = False
                        if not any_UFloats:
                            values = values.astype(float)
                            copy = False
        elif not np.issubdtype(values.dtype, np.floating):
            warnings.warn(
                f"pint-pandas does not support magnitudes of {values.dtype}. Converting magnitudes to float.",
                category=RuntimeWarning,
            )
            values = values.astype(float)
=======
        elif isinstance(values, PintArray):
            values = values._data
        if isinstance(values, np.ndarray):
            dtype = values.dtype
            if dtype in dtypemap:
                dtype = dtypemap[dtype]
            values = pd.array(values, copy=copy, dtype=dtype)
            copy = False
        elif not isinstance(values, pd.core.arrays.numeric.NumericArray):
            values = pd.array(values, copy=copy)
>>>>>>> bf84e37e
            copy = False
        if copy:
            values = values.copy()
        self._data = values
        self._Q = self.dtype.ureg.Quantity

    def __getstate__(self):
        # we need to discard the cached _Q, which is not pickleable
        ret = dict(self.__dict__)
        ret.pop("_Q")
        return ret

    def __setstate__(self, dct):
        self.__dict__.update(dct)
        self._Q = self.dtype.ureg.Quantity

    @property
    def dtype(self):
        # type: () -> ExtensionDtype
        """An instance of 'ExtensionDtype'."""
        return self._dtype

    def __len__(self):
        # type: () -> int
        """Length of this array

        Returns
        -------
        length : int
        """
        return len(self._data)

    def __getitem__(self, item):
        # type (Any) -> Any
        """Select a subset of self.
        Parameters
        ----------
        item : int, slice, or ndarray
            * int: The position in 'self' to get.
            * slice: A slice object, where 'start', 'stop', and 'step' are
              integers or None
            * ndarray: A 1-d boolean NumPy ndarray the same length as 'self'
        Returns
        -------
        item : scalar or PintArray
        """
        if is_integer(item):
            return self._Q(self._data[item], self.units)

        item = check_array_indexer(self, item)

        return self.__class__(self._data[item], self.dtype)

    def __setitem__(self, key, value):
        # need to not use `not value` on numpy arrays
        if isinstance(value, (list, tuple)) and (not value):
            # doing nothing here seems to be ok
            return

        if isinstance(value, _Quantity):
            value = value.to(self.units).magnitude
        elif is_list_like(value) and len(value) > 0 and isinstance(value[0], _Quantity):
            value = [item.to(self.units).magnitude for item in value]

        key = check_array_indexer(self, key)
        try:
            self._data[key] = value
        except IndexError as e:
            msg = "Mask is wrong length. {}".format(e)
            raise IndexError(msg)

    def _formatter(self, boxed=False):
        """Formatting function for scalar values.
        This is used in the default '__repr__'. The returned formatting
        function receives scalar Quantities.

        # type: (bool) -> Callable[[Any], Optional[str]]

        Parameters
        ----------
        boxed: bool, default False
            An indicated for whether or not your array is being printed
            within a Series, DataFrame, or Index (True), or just by
            itself (False). This may be useful if you want scalar values
            to appear differently within a Series versus on its own (e.g.
            quoted or not).

        Returns
        -------
        Callable[[Any], str]
            A callable that gets instances of the scalar type and
            returns a string. By default, :func:`repr` is used
            when ``boxed=False`` and :func:`str` is used when
            ``boxed=True``.
        """
        float_format = pint.formatting.remove_custom_flags(
            self.dtype.ureg.default_format
        )

        def formatting_function(quantity):
            if isinstance(quantity.magnitude, float):
                return "{:{float_format}}".format(
                    quantity.magnitude, float_format=float_format
                )
            else:
                return str(quantity.magnitude)

        return formatting_function

    def isna(self):
        # type: () -> np.ndarray
        """Return a Boolean NumPy array indicating if each value is missing.

        Returns
        -------
        missing : np.array
        """
<<<<<<< HEAD
        if HAS_UNCERTAINTIES:
            # GH https://github.com/lebigot/uncertainties/issues/164
            if isinstance(self._data, np.ndarray) and len(self._data)==0:
                # True or False doesn't matter--we just need the value for the type
                return np.full((0), True)
            return unp.isnan(self._data)
        return np.isnan(self._data)
=======
        return self._data.isna()
>>>>>>> bf84e37e

    def astype(self, dtype, copy=True):
        """Cast to a NumPy array with 'dtype'.

        Parameters
        ----------
        dtype : str or dtype
            Typecode or data-type to which the array is cast.
        copy : bool, default True
            Whether to copy the data, even if not necessary. If False,
            a copy is made only if the old dtype does not match the
            new dtype.

        Returns
        -------
        array : ndarray
            NumPy ndarray with 'dtype' for its dtype.
        """
        if isinstance(dtype, str) and (
            dtype.startswith("Pint[") or dtype.startswith("pint[")
        ):
            dtype = PintType(dtype)
        if isinstance(dtype, PintType):
            if dtype == self._dtype and not copy:
                return self
            else:
                return PintArray(self.quantity.to(dtype.units).magnitude, dtype)
        # do *not* delegate to __array__ -> is required to return a numpy array,
        # but somebody may be requesting another pandas array
        # examples are e.g. PyArrow arrays as requested by "string[pyarrow]"
        if is_object_dtype(dtype):
            return self._to_array_of_quantity(copy=copy)
        if is_string_dtype(dtype):
            return pd.array([str(x) for x in self.quantity], dtype=dtype)
        return pd.array(self.quantity, dtype, copy)

    @property
    def units(self):
        return self._dtype.units

    @property
    def quantity(self):
        return self._Q(self.numpy_data, self._dtype.units)

    def take(self, indices, allow_fill=False, fill_value=None):
        """Take elements from an array.

        # type: (Sequence[int], bool, Optional[Any]) -> PintArray

        Parameters
        ----------
        indices : sequence of integers
            Indices to be taken.
        allow_fill : bool, default False
            How to handle negative values in `indices`.
            * False: negative values in `indices` indicate positional indices
              from the right (the default). This is similar to
              :func:`numpy.take`.
            * True: negative values in `indices` indicate
              missing values. These values are set to `fill_value`. Any other
              other negative values raise a ``ValueError``.
        fill_value : any, optional
            Fill value to use for NA-indices when `allow_fill` is True.
            This may be ``None``, in which case the default NA value for
            the type, ``self.dtype.na_value``, is used.

        Returns
        -------
        PintArray

        Raises
        ------
        IndexError
            When the indices are out of bounds for the array.
        ValueError
            When `indices` contains negative values other than ``-1``
            and `allow_fill` is True.
        Notes
        -----
        PintArray.take is called by ``Series.__getitem__``, ``.loc``,
        ``iloc``, when `indices` is a sequence of values. Additionally,
        it's called by :meth:`Series.reindex`, or any other method
        that causes realignemnt, with a `fill_value`.
        See Also
        --------
        numpy.take
        pandas.api.extensions.take
        Examples
        --------
        """
        from pandas.core.algorithms import take, is_scalar

        data = self._data
        if allow_fill and fill_value is None:
            fill_value = self.dtype.na_value
        if isinstance(fill_value, _Quantity):
            fill_value = fill_value.to(self.units).magnitude
            if not is_scalar(fill_value) and not fill_value.ndim:
                # deal with Issue #165; for unit registries with force_ndarray_like = True,
                # magnitude is in fact an array scalar, which will get rejected by pandas.
                fill_value = fill_value[()]

        result = take(data, indices, fill_value=fill_value, allow_fill=allow_fill)

        return PintArray(result, dtype=self.dtype)

    def copy(self, deep=False):
        data = self._data
        if deep:
            data = copy.deepcopy(data)
        else:
            data = data.copy()

        return type(self)(data, dtype=self.dtype)

    @classmethod
    def _concat_same_type(cls, to_concat):
        output_units = to_concat[0].units

        data = []
        for a in to_concat:
            converted_values = a.quantity.to(output_units).magnitude
            data.append(np.atleast_1d(converted_values))

        return cls(np.concatenate(data), output_units)

    @classmethod
    def _from_sequence(cls, scalars, dtype=None, copy=False):
        """
        Initialises a PintArray from a list like of quantity scalars or a list like of floats and dtype
        -----
        Usage
        PintArray._from_sequence([Q_(1,"m"),Q_(2,"m")])
        """
        master_scalar = None
        try:
            master_scalar = next(i for i in scalars if hasattr(i, "units"))
        except StopIteration:
            if isinstance(scalars, PintArray):
                dtype = scalars._dtype
            if dtype is None:
                raise ValueError(
                    "Cannot infer dtype. No dtype specified and empty array"
                )
        if dtype is None and not isinstance(master_scalar, _Quantity):
            raise ValueError("No dtype specified and not a sequence of quantities")
        if dtype is None and isinstance(master_scalar, _Quantity):
            dtype = PintType(master_scalar.units)

        def quantify_nan(item):
            if HAS_UNCERTAINTIES:
                if type(item) is UFloat:
                    return item * dtype.units
                if type(item) is float:
                    if np.isnan(item):
                        return _ufloat_nan * dtype.units
                    else:
                        return UFloat(item, 0) * dtype.units
            else:
                if type(item) is float:
                    return item * dtype.units
            return item

        if isinstance(master_scalar, _Quantity):
            scalars = [quantify_nan(item) for item in scalars]
            scalars = [
                (item.to(dtype.units).magnitude if hasattr(item, "to") else item)
                for item in scalars
            ]
        return cls(scalars, dtype=dtype, copy=copy)

    @classmethod
    def _from_sequence_of_strings(cls, scalars, dtype=None, copy=False):
        if not dtype:
            dtype = PintType.construct_from_quantity_string(scalars[0])
        return cls._from_sequence([dtype.ureg.Quantity(x) for x in scalars])

    @classmethod
    def _from_factorized(cls, values, original):
        return cls(values, dtype=original.dtype)

    def _values_for_factorize(self):
<<<<<<< HEAD
        arr = self._data
        if HAS_UNCERTAINTIES:
            return arr, _ufloat_nan
        return arr, np.NaN
=======
        return self._data._values_for_factorize()
>>>>>>> bf84e37e

    def value_counts(self, dropna=True):
        """
        Returns a Series containing counts of each category.

        Every category will have an entry, even those with a count of 0.

        Parameters
        ----------
        dropna : boolean, default True
            Don't include counts of NaN.

        Returns
        -------
        counts : Series

        See Also
        --------
        Series.value_counts
        """

        from pandas import Series

        # compute counts on the data with no nans
        data = self._data
<<<<<<< HEAD
        if dropna:
            if HAS_UNCERTAINTIES:
                data = data[~unp.isnan(data)]
            else:
                data = data[~np.isnan(data)]
=======
        nafilt = np.isnan(data)
        data = data[~nafilt]
>>>>>>> bf84e37e

        data_list = data.tolist()
        index = list(set(data))
        array = [data_list.count(item) for item in index]

        if not dropna:
            index.append(np.nan)
            array.append(nafilt.sum())

        return Series(array, index=index)

    def unique(self):
        """Compute the PintArray of unique values.

        Returns
        -------
        uniques : PintArray
        """
        from pandas import unique

        return self._from_sequence(unique(self._data), dtype=self.dtype)

    def __contains__(self, item) -> bool:
        if not isinstance(item, _Quantity):
            return False
        elif pd.isna(item.magnitude):
            return self.isna().any()
        else:
            return super().__contains__(item)

    @property
    def data(self):
        return self._data

    @property
    def numpy_data(self):
        data = self.data
        if data.dtype in dtypeunmap:
            try:
                data = data.astype(dtypeunmap[data.dtype])
            except Exception:
                # We might get here for integer arrays with <NA> values
                # In that case, the returned quantity will have dtype=O, which is less useful.
                pass
        if hasattr(data, "to_numpy"):
            data = data.to_numpy()
        return data

    @property
    def nbytes(self):
        return self._data.nbytes

    # The _can_hold_na attribute is set to True so that pandas internals
    # will use the ExtensionDtype.na_value as the NA value in operations
    # such as take(), reindex(), shift(), etc.  In addition, those results
    # will then be of the ExtensionArray subclass rather than an array
    # of objects
    _can_hold_na = True

    @property
    def _ndarray_values(self):
        # type: () -> np.ndarray
        """Internal pandas method for lossy conversion to a NumPy ndarray.
        This method is not part of the pandas interface.
        The expectation is that this is cheap to compute, and is primarily
        used for interacting with our indexers.
        """
        return np.array(self)

    @classmethod
    def _create_method(cls, op, coerce_to_dtype=True):
        """
        A class method that returns a method that will correspond to an
        operator for an ExtensionArray subclass, by dispatching to the
        relevant operator defined on the individual elements of the
        ExtensionArray.
        Parameters
        ----------
        op : function
            An operator that takes arguments op(a, b)
        coerce_to_dtype :  bool
            boolean indicating whether to attempt to convert
            the result to the underlying ExtensionArray dtype
            (default True)
        Returns
        -------
        A method that can be bound to a method of a class
        Example
        -------
        Given an ExtensionArray subclass called MyExtensionArray, use
        >>> __add__ = cls._create_method(operator.add)
        in the class definition of MyExtensionArray to create the operator
        for addition, that will be based on the operator implementation
        of the underlying elements of the ExtensionArray
        """

        def _binop(self, other):
            def validate_length(obj1, obj2):
                # validates length
                # CHANGED: do not convert to listlike (why should we? pint.Quantity is perfecty able to handle that...)
                try:
                    if len(obj1) != len(obj2):
                        raise ValueError("Lengths must match")
                except TypeError:
                    pass

            def convert_values(param):
                # convert to a quantity or listlike
                if isinstance(param, cls):
                    return param.quantity
                elif isinstance(param, (_Quantity, _Unit)):
                    return param
                elif (
                    is_list_like(param)
                    and len(param) > 0
                    and isinstance(param[0], _Quantity)
                ):
                    units = param[0].units
                    return type(param[0])([p.m_as(units) for p in param], units)
                else:
                    return param

            if isinstance(other, (Series, DataFrame)):
                return NotImplemented
            lvalues = self.quantity
            validate_length(lvalues, other)
            rvalues = convert_values(other)
            # If the operator is not defined for the underlying objects,
            # a TypeError should be raised
            res = op(lvalues, rvalues)

            if op.__name__ == "divmod":
                return (
                    cls.from_1darray_quantity(res[0]),
                    cls.from_1darray_quantity(res[1]),
                )

            if coerce_to_dtype:
                try:
                    res = cls.from_1darray_quantity(res)
                except TypeError:
                    pass

            return res

        op_name = f"__{op}__"
        return set_function_name(_binop, op_name, cls)

    @classmethod
    def _create_arithmetic_method(cls, op):
        return cls._create_method(op)

    @classmethod
    def _create_comparison_method(cls, op):
        return cls._create_method(op, coerce_to_dtype=False)

    @classmethod
    def from_1darray_quantity(cls, quantity):
        if not is_list_like(quantity.magnitude):
            raise TypeError("quantity's magnitude is not list like")
        return cls(quantity.magnitude, quantity.units)

    def __array__(self, dtype=None, copy=False):
        if dtype is None or is_object_dtype(dtype):
            return self._to_array_of_quantity(copy=copy)
        if is_string_dtype(dtype):
            return np.array([str(x) for x in self.quantity], dtype=str)
        return np.array(self._data, dtype=dtype, copy=copy)

    def _to_array_of_quantity(self, copy=False):
        qtys = [
            self._Q(item, self._dtype.units) if not pd.isna(item) else item
            for item in self._data
        ]
        with warnings.catch_warnings(record=True):
            return np.array(qtys, dtype="object", copy=copy)

    def searchsorted(self, value, side="left", sorter=None):
        """
        Find indices where elements should be inserted to maintain order.

        .. versionadded:: 0.24.0

        Find the indices into a sorted array `self` (a) such that, if the
        corresponding elements in `v` were inserted before the indices, the
        order of `self` would be preserved.

        Assuming that `a` is sorted:

        ======  ============================
        `side`  returned index `i` satisfies
        ======  ============================
        left    ``self[i-1] < v <= self[i]``
        right   ``self[i-1] <= v < self[i]``
        ======  ============================

        Parameters
        ----------
        value : array_like
            Values to insert into `self`.
        side : {'left', 'right'}, optional
            If 'left', the index of the first suitable location found is given.
            If 'right', return the last such index.  If there is no suitable
            index, return either 0 or N (where N is the length of `self`).
        sorter : 1-D array_like, optional
            Optional array of integer indices that sort array a into ascending
            order. They are typically the result of argsort.

        Returns
        -------
        indices : array of ints
            Array of insertion points with the same shape as `value`.

        See Also
        --------
        numpy.searchsorted : Similar method from NumPy.
        """
        # Note: the base tests provided by pandas only test the basics.
        # We do not test
        # 1. Values outside the range of the `data_for_sorting` fixture
        # 2. Values between the values in the `data_for_sorting` fixture
        # 3. Missing values.
        arr = self._data
        if isinstance(value, _Quantity):
            value = value.to(self.units).magnitude
        elif is_list_like(value) and len(value) > 0 and isinstance(value[0], _Quantity):
            value = [item.to(self.units).magnitude for item in value]
        return arr.searchsorted(value, side=side, sorter=sorter)

    def _reduce(self, name, **kwds):
        """
        Return a scalar result of performing the reduction operation.

        Parameters
        ----------
        name : str
            Name of the function, supported values are:
            { any, all, min, max, sum, mean, median, prod,
            std, var, sem, kurt, skew }.
        skipna : bool, default True
            If True, skip NaN values.
        **kwargs
            Additional keyword arguments passed to the reduction function.
            Currently, `ddof` is the only supported kwarg.

        Returns
        -------
        scalar

        Raises
        ------
        TypeError : subclass does not define reductions
        """

        functions = {
            "any": nanops.nanany,
            "all": nanops.nanall,
            "min": nanops.nanmin,
            "max": nanops.nanmax,
            "sum": nanops.nansum,
            "mean": nanops.nanmean,
            "median": nanops.nanmedian,
            "std": nanops.nanstd,
            "var": nanops.nanvar,
            "sem": nanops.nansem,
            "kurt": nanops.nankurt,
            "skew": nanops.nanskew,
        }
        if name not in functions:
            raise TypeError(f"cannot perform {name} with type {self.dtype}")

        if isinstance(self._data, ExtensionArray):
            try:
                result = self._data._reduce(name, **kwds)
            except NotImplementedError:
                result = functions[name](self.numpy_data, **kwds)

        if name in {"all", "any", "kurt", "skew"}:
            return result
        if name == "var":
            return self._Q(result, self.units**2)
        return self._Q(result, self.units)

    def _accumulate(self, name: str, *, skipna: bool = True, **kwds):
        if name == "cumprod":
            raise TypeError("cumprod not supported for pint arrays")
        functions = {
            "cummin": np.minimum.accumulate,
            "cummax": np.maximum.accumulate,
            "cumsum": np.cumsum,
        }

        if isinstance(self._data, ExtensionArray):
            try:
                result = self._data._accumulate(name, **kwds)
            except NotImplementedError:
                result = functions[name](self.numpy_data, **kwds)
        print(result)

        return self._from_sequence(result, self.units)


PintArray._add_arithmetic_ops()
PintArray._add_comparison_ops()
register_extension_dtype(PintType)


@register_dataframe_accessor("pint")
class PintDataFrameAccessor(object):
    def __init__(self, pandas_obj):
        self._obj = pandas_obj

    def quantify(self, level=-1):
        df = self._obj
        df_columns = df.columns.to_frame()
        unit_col_name = df_columns.columns[level]
        units = df_columns[unit_col_name]
        df_columns = df_columns.drop(columns=unit_col_name)

        df_new = DataFrame(
            {
                i: PintArray(df.values[:, i], unit)
                if unit != NO_UNIT
                else df.values[:, i]
                for i, unit in enumerate(units.values)
            }
        )

        df_new.columns = df_columns.index.droplevel(unit_col_name)
        df_new.index = df.index

        return df_new

    def dequantify(self):
        def formatter_func(dtype):
            formatter = "{:" + dtype.ureg.default_format + "}"
            return formatter.format(dtype.units)

        df = self._obj

        df_columns = df.columns.to_frame()
        df_columns["units"] = [
            formatter_func(df[col].dtype)
            if isinstance(df[col].dtype, PintType)
            else NO_UNIT
            for col in df.columns
        ]

        data_for_df = OrderedDict()
        for i, col in enumerate(df.columns):
            if isinstance(df[col].dtype, PintType):
                data_for_df[tuple(df_columns.iloc[i])] = df[col].values.data
            else:
                data_for_df[tuple(df_columns.iloc[i])] = df[col].values

        df_new = DataFrame(data_for_df, columns=data_for_df.keys())

        df_new.columns.names = df.columns.names + ["unit"]
        df_new.index = df.index

        return df_new

    def to_base_units(self):
        obj = self._obj
        df = self._obj
        index = object.__getattribute__(obj, "index")
        # name = object.__getattribute__(obj, '_name')
        return DataFrame(
            {
                col: (
                    df[col].pint.to_base_units()
                    if isinstance(df[col].dtype, PintType)
                    else df[col]
                )
                for col in df.columns
            },
            index=index,
        )

    def convert_object_dtype(self):
        df = self._obj
        df_new = pd.DataFrame()
        for col in df.columns:
            s = df[col]
            if s.dtype == "object":
                try:
                    df_new[col] = s.pint.convert_object_dtype()
                except AttributeError:
                    df_new[col] = s
            else:
                df_new[col] = s
        return df_new


@register_series_accessor("pint")
class PintSeriesAccessor(object):
    def __init__(self, pandas_obj):
        if self._is_object_dtype_and_quantity(pandas_obj):
            self.pandas_obj = pandas_obj
        else:
            self._validate(pandas_obj)
            self.pandas_obj = pandas_obj
            self.quantity = pandas_obj.values.quantity
            self._index = pandas_obj.index
            self._name = pandas_obj.name

    @staticmethod
    def _validate(obj):
        if not is_pint_type(obj):
            raise AttributeError(
                "Cannot use 'pint' accessor on objects of "
                "dtype '{}'.".format(obj.dtype)
            )

    @staticmethod
    def _is_object_dtype_and_quantity(obj):
        return obj.dtype == "object" and all(
            [(isinstance(item, _Quantity) or pd.isna(item)) for item in obj.values]
        )

    def convert_object_dtype(self):
        return pd.Series(
            data=PintArray._from_sequence(self.pandas_obj.values),
            index=self.pandas_obj.index,
            name=self.pandas_obj.name,
        )


class Delegated:
    # Descriptor for delegating attribute access to from
    # a Series to an underlying array
    to_series = True

    def __init__(self, name):
        self.name = name


class DelegatedProperty(Delegated):
    def __get__(self, obj, type=None):
        index = object.__getattribute__(obj, "_index")
        name = object.__getattribute__(obj, "_name")
        result = getattr(object.__getattribute__(obj, "quantity"), self.name)
        if self.to_series:
            if isinstance(result, _Quantity):
                result = PintArray(result)
            return Series(result, index, name=name)
        else:
            return result


class DelegatedScalarProperty(DelegatedProperty):
    to_series = False


class DelegatedMethod(Delegated):
    def __get__(self, obj, type=None):
        index = object.__getattribute__(obj, "_index")
        name = object.__getattribute__(obj, "_name")
        method = getattr(object.__getattribute__(obj, "quantity"), self.name)

        def delegated_method(*args, **kwargs):
            result = method(*args, **kwargs)
            if self.to_series:
                if isinstance(result, _Quantity):
                    result = PintArray.from_1darray_quantity(result)
                result = Series(result, index, name=name)
            return result

        return delegated_method


class DelegatedScalarMethod(DelegatedMethod):
    to_series = False


for attr in [
    "debug_used",
    "default_format",
    "dimensionality",
    "dimensionless",
    "force_ndarray",
    "shape",
    "u",
    "unitless",
    "units",
]:
    setattr(PintSeriesAccessor, attr, DelegatedScalarProperty(attr))
for attr in ["imag", "m", "magnitude", "real"]:
    setattr(PintSeriesAccessor, attr, DelegatedProperty(attr))

for attr in [
    "check",
    "compatible_units",
    "format_babel",
    "ito",
    "ito_base_units",
    "ito_reduced_units",
    "ito_root_units",
    "plus_minus",
    "put",
    "to_tuple",
    "tolist",
]:
    setattr(PintSeriesAccessor, attr, DelegatedScalarMethod(attr))
for attr in [
    "clip",
    "from_tuple",
    "m_as",
    "searchsorted",
    "to",
    "to_base_units",
    "to_compact",
    "to_reduced_units",
    "to_root_units",
    "to_timedelta",
]:
    setattr(PintSeriesAccessor, attr, DelegatedMethod(attr))


def is_pint_type(obj):
    t = getattr(obj, "dtype", obj)
    try:
        return isinstance(t, PintType) or issubclass(t, PintType)
    except Exception:
        return False


try:
    # for pint < 0.21 we need to explicitly register
    compat.upcast_types.append(PintArray)
except AttributeError:
    # for pint = 0.21 we need to add the full names of PintArray and DataFrame,
    # which is to be added in pint > 0.21
    compat.upcast_type_map.setdefault("pint_pandas.pint_array.PintArray", PintArray)
    compat.upcast_type_map.setdefault("pandas.core.frame.DataFrame", DataFrame)<|MERGE_RESOLUTION|>--- conflicted
+++ resolved
@@ -250,8 +250,17 @@
 
         if isinstance(values, _Quantity):
             values = values.to(dtype.units).magnitude
-<<<<<<< HEAD
-        if not isinstance(values, np.ndarray):
+        elif isinstance(values, PintArray):
+            values = values._data
+        if isinstance(values, np.ndarray):
+            dtype = values.dtype
+            if dtype in dtypemap:
+                dtype = dtypemap[dtype]
+            values = pd.array(values, copy=copy, dtype=dtype)
+            copy = False
+        elif not isinstance(values, pd.core.arrays.numeric.NumericArray):
+            values = pd.array(values, copy=copy)
+        else  # not isinstance(values, np.ndarray):
             if HAS_UNCERTAINTIES and dtype.kind=='O':
                 values = np.array(values, dtype=object, copy=copy)
             else:
@@ -304,18 +313,6 @@
                 category=RuntimeWarning,
             )
             values = values.astype(float)
-=======
-        elif isinstance(values, PintArray):
-            values = values._data
-        if isinstance(values, np.ndarray):
-            dtype = values.dtype
-            if dtype in dtypemap:
-                dtype = dtypemap[dtype]
-            values = pd.array(values, copy=copy, dtype=dtype)
-            copy = False
-        elif not isinstance(values, pd.core.arrays.numeric.NumericArray):
-            values = pd.array(values, copy=copy)
->>>>>>> bf84e37e
             copy = False
         if copy:
             values = values.copy()
@@ -433,17 +430,13 @@
         -------
         missing : np.array
         """
-<<<<<<< HEAD
         if HAS_UNCERTAINTIES:
             # GH https://github.com/lebigot/uncertainties/issues/164
             if isinstance(self._data, np.ndarray) and len(self._data)==0:
                 # True or False doesn't matter--we just need the value for the type
                 return np.full((0), True)
             return unp.isnan(self._data)
-        return np.isnan(self._data)
-=======
         return self._data.isna()
->>>>>>> bf84e37e
 
     def astype(self, dtype, copy=True):
         """Cast to a NumPy array with 'dtype'.
@@ -626,14 +619,10 @@
         return cls(values, dtype=original.dtype)
 
     def _values_for_factorize(self):
-<<<<<<< HEAD
         arr = self._data
         if HAS_UNCERTAINTIES:
             return arr, _ufloat_nan
-        return arr, np.NaN
-=======
         return self._data._values_for_factorize()
->>>>>>> bf84e37e
 
     def value_counts(self, dropna=True):
         """
@@ -659,16 +648,11 @@
 
         # compute counts on the data with no nans
         data = self._data
-<<<<<<< HEAD
-        if dropna:
-            if HAS_UNCERTAINTIES:
-                data = data[~unp.isnan(data)]
-            else:
-                data = data[~np.isnan(data)]
-=======
-        nafilt = np.isnan(data)
+        if HAS_UNCERTAINTIES:
+            nafilt = unp.isnan(data)
+        else:
+            nafilt = np.isnan(data)
         data = data[~nafilt]
->>>>>>> bf84e37e
 
         data_list = data.tolist()
         index = list(set(data))
