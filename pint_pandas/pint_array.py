import copy
import numbers
import re
import warnings
from importlib.metadata import version
from typing import Any, Callable, Dict, Optional, Union, cast
from packaging.version import parse as version_parse

import numpy as np
import pandas as pd
import pint
from pandas import DataFrame, Series, Index
from pandas.api.extensions import (
    ExtensionArray,
    ExtensionDtype,
    ExtensionScalarOpsMixin,
    register_dataframe_accessor,
    register_extension_dtype,
    register_series_accessor,
)
from pandas.api.indexers import check_array_indexer
from pandas.api.types import (
    is_integer,
    is_list_like,
    is_object_dtype,
    is_string_dtype,
    infer_dtype,
)
from pandas.compat import set_function_name
from pandas.core import nanops  # type: ignore
from pint import Quantity as _Quantity
from pint import Unit as _Unit
from pint import compat, errors

# Magic 'unit' flagging columns with no unit support, used in
# quantify/dequantify
NO_UNIT = "No Unit"
DEFAULT_SUBDTYPE = "Float64"
SINGLE_ROW_HEADER_SEPARATOR: str | None = None
SINGLE_ROW_HEADER_SUFFIX: str | None = None


pandas_version = version("pandas")
pandas_version_info = tuple(
    int(x) if x.isdigit() else x for x in pandas_version.split(".")
)


class PintType(ExtensionDtype):
    """
    A Pint duck-typed class, suitable for holding a quantity (with unit specified) dtype.
    """

    type = _Quantity
    # kind = 'O'
    # str = '|O08'
    # base = np.dtype('O')
    # num = 102
    units: Optional[_Unit] = None  # Filled in by `construct_from_..._string`
    subdtype: Optional[np.dtype] = None
    _metadata = ("units", "subdtype")
    _match = re.compile(r"(P|p)int\[(?P<units>.+)\]\[(?P<subdtype>.+)\]")
    _cache = {}  # type: ignore
    ureg = pint.get_application_registry()

    @property
    def _is_numeric(self):
        # type: () -> bool
        return True

    def __new__(cls, units=None, subdtype=None):
        """
        Parameters
        ----------
        units : Pint units or string
        """

        if isinstance(units, PintType):
            return units

        elif units is None:
            # empty constructor for pickle compat
            return object.__new__(cls)

        if not isinstance(units, _Unit):
            units, subdtype = cls._parse_dtype_strict(units)
            # ureg.unit returns a quantity with a magnitude of 1
            # eg 1 mm. Initialising a quantity and taking its unit
            # TODO: Seperate units from quantities in pint
            # to simplify this bit
            units = cls.ureg.Quantity(1, units).units

        if subdtype is None:
            subdtype = DEFAULT_SUBDTYPE

        try:
            # TODO: fix when Pint implements Callable typing
            # TODO: wrap string into PintFormatStr class
            return cls._cache[("{:P}".format(units), subdtype)]  # type: ignore
        except KeyError:
            u = object.__new__(cls)
            u.units = units
            u.subdtype = subdtype
            cls._cache[("{:P}".format(units), subdtype)] = u  # type: ignore
            return u

    @classmethod
    def _parse_dtype_strict(cls, string):
        if not isinstance(string, str):
            raise ValueError("could not construct PintType")
        if string.lower()[:6] == "pint[]":
            string = "pint[dimensionless]" + string[6:]
        if string.lower().startswith("pint["):
            if not string[-1] == "]":
                raise ValueError("could not construct PintType")
            if string.count("]") == 1:
                string = string + "[" + str(DEFAULT_SUBDTYPE) + "]"
            m = cls._match.search(string)
            if m is not None:
                units = m.group("units")
                subdtype = m.group("subdtype")
        else:
            units = string
            subdtype = DEFAULT_SUBDTYPE
        return units, subdtype

    @classmethod
    def construct_from_string(cls, string):
        """
        Strict construction from a string, raise a TypeError if not
        possible
        """
        if not isinstance(string, str):
            raise TypeError(
                f"'construct_from_string' expects a string, got {type(string)}"
            )
        if isinstance(string, str) and (
            string.startswith("pint[") or string.startswith("Pint[")
        ):
            # do not parse string like U as pint[U]
            # avoid tuple to be regarded as unit
            try:
                return cls(units=string)
            except ValueError:
                pass
        raise TypeError(f"Cannot construct a 'PintType' from '{string}'")

    @classmethod
    def construct_from_quantity_string(cls, string):
        """
        Strict construction from a string, raise a TypeError if not
        possible
        """
        if not isinstance(string, str):
            raise TypeError(
                f"'construct_from_quantity_string' expects a string, got {type(string)}"
            )

        quantity = cls.ureg.Quantity(string)
        return cls(units=quantity.units)

    # def __unicode__(self):
    # return compat.text_type(self.name)

    @property
    def name(self):
        return str(
            "pint[{units}][{subdtype}]".format(units=self.units, subdtype=self.subdtype)
        )

    @property
    def na_value(self):
        return self.ureg.Quantity(np.nan, self.units)

    def __hash__(self):
        return hash(str(self))

    def __eq__(self, other):
        try:
            other = PintType(other)
        except (ValueError, errors.UndefinedUnitError):
            return False
        return self.units == other.units and self.subdtype == other.subdtype

    @classmethod
    def is_dtype(cls, dtype):
        """
        Return a boolean if we if the passed type is an actual dtype that we
        can match (via string or type)
        """
        if isinstance(dtype, str):
            if dtype.startswith("pint[") or dtype.startswith("Pint["):
                try:
                    if cls._parse_dtype_strict(dtype) is not None:
                        return True
                    else:
                        return False
                except ValueError:
                    return False
            else:
                return False
        return super(PintType, cls).is_dtype(dtype)

    @classmethod
    def construct_array_type(cls):
        return PintArray

    def __repr__(self):
        """
        Return a string representation for this object.

        Invoked by unicode(df) in py2 only. Yields a Unicode String in both
        py2/py3.
        """

        return self.name

    def _get_common_dtype(self, dtypes):
        """return the common dtype from list provided.

        If this function is called this means at least on of the ``dtypes``
        list is a ``PintType``

        In order to be able to perform operation on ``PintType``
        with scalars, mix of ``PintType`` and numeric values are allowed.
        But all ``PintType`` elements must be compatible.


        Parameters
        ----------
        dtypes (list): list of dtypes in which common is requested

        Returns
        -------
        returns self for acceptable cases or None otherwise
        """
        # Return self (PintType with same units) if possible
        if all(
            isinstance(dtype, PintType) and dtype.units == self.units
            for dtype in dtypes
        ):
            return self
        # Otherwise return PintType with undefined units
        elif all(
            isinstance(dtype, PintType) or pd.api.types.is_numeric_dtype(dtype)
            for dtype in dtypes
        ):
            return PintType
        else:
            return None


_NumpyEADtype = (
    pd.core.dtypes.dtypes.PandasDtype  # type: ignore
    if pandas_version_info < (2, 1)
    else pd.core.dtypes.dtypes.NumpyEADtype  # type: ignore
)

dtypemap = {
    int: pd.Int64Dtype(),
    np.int64: pd.Int64Dtype(),
    np.int32: pd.Int32Dtype(),
    np.int16: pd.Int16Dtype(),
    np.int8: pd.Int8Dtype(),
    # np.float128: pd.Float128Dtype(),
    float: pd.Float64Dtype(),
    np.float64: pd.Float64Dtype(),
    np.float32: pd.Float32Dtype(),
    np.complex128: _NumpyEADtype("complex128"),
    np.complex64: _NumpyEADtype("complex64"),
    # np.float16: pd.Float16Dtype(),
}
ddtypemap: dict[np.dtype, object] = {np.dtype(k): v for k, v in dtypemap.items()}
dtypeunmap = {v: k for k, v in ddtypemap.items()}


def convert_np_inputs(inputs):
    if isinstance(inputs, tuple):
        return tuple(x.quantity if isinstance(x, PintArray) else x for x in inputs)
    if isinstance(inputs, dict):
        return {
            item: (x.quantity if isinstance(x, PintArray) else x) for item, x in inputs
        }


class PintArray(ExtensionArray, ExtensionScalarOpsMixin):
    """Implements a class to describe an array of physical quantities:
    the product of an array of numerical values and a unit of measurement.

    Parameters
    ----------
    values : pint.Quantity or array-like
        Array of physical quantity values to be created.
    dtype : PintType, str, or pint.Unit
        Units of the physical quantity to be created. (Default value = None)
        When values is a pint.Quantity, passing None as the dtype will use
        the units from the pint.Quantity.
    copy: bool
        Whether to copy the values.
    Returns
    -------

    """

    _data: ExtensionArray = cast(ExtensionArray, np.array([]))
    context_name = None
    context_units = None
    _HANDLED_TYPES = (np.ndarray, numbers.Number, _Quantity)

    def __init__(self, values, dtype=None, copy=False):
        # infer subdtype from values if not given in dtype
        if (isinstance(dtype, str) and dtype.count("[") <= 1) or isinstance(
            dtype, _Unit
        ):
            _dtype = PintType(dtype)
            if isinstance(values, _Quantity):
                values = values.m_as(_dtype.units)
            values = pd.array(values, copy=copy)
            dtype = PintType(units=_dtype.units, subdtype=values.dtype)
        # infer units and subdtype from values if no dtype given
        if dtype is None:
            if isinstance(values, _Quantity):
                units = values.units
                values = pd.array(values, copy=copy)
                dtype = PintType(units=units, subdtype=values.dtype)
            elif isinstance(values, PintArray):
                dtype = values._dtype

        if dtype is None:
            raise NotImplementedError

        if not isinstance(dtype, PintType):
            dtype = PintType(dtype)
        self._dtype = dtype

        # convert units if unit aware values
        if isinstance(values, _Quantity):
            values = values.to(dtype.units).magnitude
        elif isinstance(values, PintArray):
            values = values._data

        # convert subdtype
        if not isinstance(values, ExtensionArray) or not values.dtype == dtype:
            values = pd.array(values, copy=copy, dtype=dtype.subdtype)

        self._data = values
        self._Q = self.dtype.ureg.Quantity

    def __getstate__(self):
        # we need to discard the cached _Q, which is not pickleable
        ret = dict(self.__dict__)
        ret.pop("_Q")
        return ret

    def __setstate__(self, dct):
        self.__dict__.update(dct)
        self._Q = self.dtype.ureg.Quantity

    def __array_function__(self, func, types, args, kwargs):
        args = convert_np_inputs(args)
        result = func(*args, **kwargs)
        return self._convert_np_result(result)

    def __array_ufunc__(self, ufunc, method, *inputs, **kwargs):
        out = kwargs.get("out", ())
        for x in inputs + out:
            # Only support operations with instances of _HANDLED_TYPES.
            # Use ArrayLike instead of type(self) for isinstance to
            # allow subclasses that don't override __array_ufunc__ to
            # handle ArrayLike objects.
            if not isinstance(x, self._HANDLED_TYPES + (PintArray,)):
                return NotImplemented

        # Defer to pint's implementation of the ufunc.
        inputs = convert_np_inputs(inputs)
        if out:
            kwargs["out"] = convert_np_inputs(out)
        result = getattr(ufunc, method)(*inputs, **kwargs)
        return self._convert_np_result(result)

    def _convert_np_result(self, result):
        if isinstance(result, bool):
            return result
        if isinstance(result, _Quantity) and is_list_like(result.m):
            if hasattr(result, "ndim") and result.ndim >= 2:
                raise ValueError("PintArrays may only be 1D, check axis arguement")
            return PintArray.from_1darray_quantity(result)
        elif isinstance(result, _Quantity):
            return result
        elif type(result) is tuple:
            # multiple return values
            return tuple(type(self)(x) for x in result)
        elif isinstance(result, np.ndarray) and all(
            isinstance(item, _Quantity) for item in result
        ):
            return PintArray._from_sequence(result)
        elif isinstance(result, np.ndarray):
            return result
        elif result is None:
            # no return value
            return result
        elif pd.api.types.is_bool_dtype(result):
            return result
        elif isinstance(result, numbers.Number):
            return result
        else:
            # one return value
            return type(self)(result)

    def __pos__(self):
        return 1 * self

    def __neg__(self):
        return -1 * self

    def __abs__(self):
        return type(self)(self._Q(np.abs(self._data), self._dtype.units))

    @property
    def dtype(self):
        # type: () -> ExtensionDtype
        """An instance of 'ExtensionDtype'."""
        return self._dtype

    def __len__(self):
        # type: () -> int
        """Length of this array

        Returns
        -------
        length : int
        """
        return len(self._data)

    def __getitem__(self, item):
        # type (Any) -> Any
        """Select a subset of self.
        Parameters
        ----------
        item : int, slice, or ndarray
            * int: The position in 'self' to get.
            * slice: A slice object, where 'start', 'stop', and 'step' are
              integers or None
            * ndarray: A 1-d boolean NumPy ndarray the same length as 'self'
        Returns
        -------
        item : scalar or PintArray
        """
        if is_integer(item):
            return self._Q(self._data[item], self.units)

        item = check_array_indexer(self, item)

        return self.__class__(self._data[item], self.dtype)

    def __setitem__(self, key, value):
        # need to not use `not value` on numpy arrays
        if isinstance(value, (list, tuple)) and (not value):
            # doing nothing here seems to be ok
            return

        if isinstance(value, _Quantity):
            value = value.to(self.units).magnitude
        elif is_list_like(value) and len(value) > 0:
            if isinstance(value[0], _Quantity):
                value = [item.to(self.units).magnitude for item in value]
            if len(value) == 1:
                value = value[0]

        key = check_array_indexer(self, key)
        # Filter out invalid values for our array type(s)
        try:
            self._data[key] = value
        except IndexError as e:
            msg = "Mask is wrong length. {}".format(e)
            raise IndexError(msg)
        except TypeError as e:
            raise ValueError(e)

    def _formatter(self, boxed=False):
        """Formatting function for scalar values.
        This is used in the default '__repr__'. The returned formatting
        function receives scalar Quantities.

        # type: (bool) -> Callable[[Any], Optional[str]]

        Parameters
        ----------
        boxed: bool, default False
            An indicated for whether or not your array is being printed
            within a Series, DataFrame, or Index (True), or just by
            itself (False). This may be useful if you want scalar values
            to appear differently within a Series versus on its own (e.g.
            quoted or not).

        Returns
        -------
        Callable[[Any], str]
            A callable that gets instances of the scalar type and
            returns a string. By default, :func:`repr` is used
            when ``boxed=False`` and :func:`str` is used when
            ``boxed=True``.
        """
        # TODO: remove this once 0.24 is min pint version
        if version_parse(pint.__version__).base_version < "0.24":
            float_format = pint.formatting.remove_custom_flags(
                self.dtype.ureg.default_format
            )
        else:
            float_format = pint.formatting.remove_custom_flags(
                self.dtype.ureg.formatter.default_format
            )

        def formatting_function(quantity):
            if isinstance(quantity.magnitude, float):
                return "{:{float_format}}".format(
                    quantity.magnitude, float_format=float_format
                )
            else:
                return str(quantity.magnitude)

        return formatting_function

    def isna(self):
        # type: () -> np.ndarray
        """Return a Boolean NumPy array indicating if each value is missing.

        Returns
        -------
        missing : np.array
        """
        return cast(np.ndarray, self._data.isna())

    def astype(self, dtype, copy=True):
        """Cast to a NumPy array with 'dtype'.

        Parameters
        ----------
        dtype : str or dtype
            Typecode or data-type to which the array is cast.
        copy : bool, default True
            Whether to copy the data, even if not necessary. If False,
            a copy is made only if the old dtype does not match the
            new dtype.

        Returns
        -------
        array : ndarray
            NumPy ndarray with 'dtype' for its dtype.
        """
        if isinstance(dtype, str) and (
            dtype.startswith("Pint[") or dtype.startswith("pint[")
        ):
            dtype = PintType(dtype)
        if isinstance(dtype, PintType):
            if dtype == self._dtype and not copy:
                return self
            else:
                return PintArray(self.quantity.to(dtype.units).magnitude, dtype)
        # do *not* delegate to __array__ -> is required to return a numpy array,
        # but somebody may be requesting another pandas array
        # examples are e.g. PyArrow arrays as requested by "string[pyarrow]"
        if is_object_dtype(dtype):
            return self._to_array_of_quantity(copy=copy)
        if is_string_dtype(dtype):
            return pd.array([str(x) for x in self.quantity], dtype=dtype)
        if isinstance(self._data, ExtensionArray):
            return self._data.astype(dtype, copy=copy)
        return pd.array(self.quantity.m, dtype, copy)

    @property
    def units(self):
        return self._dtype.units

    @property
    def quantity(self):
        return self._Q(self.numpy_data, self._dtype.units)

    def take(self, indices, allow_fill=False, fill_value=None):
        """Take elements from an array.

        # type: (Sequence[int], bool, Optional[Any]) -> PintArray

        Parameters
        ----------
        indices : sequence of integers
            Indices to be taken.
        allow_fill : bool, default False
            How to handle negative values in `indices`.
            * False: negative values in `indices` indicate positional indices
              from the right (the default). This is similar to
              :func:`numpy.take`.
            * True: negative values in `indices` indicate
              missing values. These values are set to `fill_value`. Any other
              other negative values raise a ``ValueError``.
        fill_value : any, optional
            Fill value to use for NA-indices when `allow_fill` is True.
            This may be ``None``, in which case the default NA value for
            the type, ``self.dtype.na_value``, is used.

        Returns
        -------
        PintArray

        Raises
        ------
        IndexError
            When the indices are out of bounds for the array.
        ValueError
            When `indices` contains negative values other than ``-1``
            and `allow_fill` is True.
        Notes
        -----
        PintArray.take is called by ``Series.__getitem__``, ``.loc``,
        ``iloc``, when `indices` is a sequence of values. Additionally,
        it's called by :meth:`Series.reindex`, or any other method
        that causes realignemnt, with a `fill_value`.
        See Also
        --------
        numpy.take
        pandas.api.extensions.take
        Examples
        --------
        """
        from pandas.core.algorithms import take
        from pandas.api.types import is_scalar

        data = self._data
        if allow_fill and fill_value is None:
            fill_value = self.dtype.na_value
        if isinstance(fill_value, _Quantity):
            fill_value = fill_value.to(self.units).magnitude
            if not is_scalar(fill_value) and not fill_value.ndim:
                # deal with Issue #165; for unit registries with force_ndarray_like = True,
                # magnitude is in fact an array scalar, which will get rejected by pandas.
                fill_value = fill_value[()]

        with warnings.catch_warnings():
            warnings.simplefilter("ignore")
            # Turn off warning that PandasArray is deprecated for ``take``
            result = take(data, indices, fill_value=fill_value, allow_fill=allow_fill)

        return PintArray(result, dtype=self.dtype)

    def copy(self, deep=False):
        data = self._data
        if deep:
            data = copy.deepcopy(data)
        else:
            data = data.copy()

        return type(self)(data, dtype=self.dtype)

    @classmethod
    def _concat_same_type(cls, to_concat):
        output_units = to_concat[0].units

        data = []
        for a in to_concat:
            converted_values = a.quantity.to(output_units).magnitude
            data.append(np.atleast_1d(converted_values))

        return cls(np.concatenate(data), to_concat[0].dtype)

    @classmethod
    def _from_sequence(cls, scalars, dtype=None, copy=False):
        """
        Initialises a PintArray from a list like of quantity scalars or a list like of floats and dtype
        -----
        Usage
        PintArray._from_sequence([Q_(1,"m"),Q_(2,"m")])
        """
        master_scalar = None
        try:
            master_scalar = next(i for i in scalars if hasattr(i, "units"))
        except StopIteration:
            if isinstance(scalars, PintArray):
                dtype = scalars._dtype
            if dtype is None:
                raise ValueError(
                    "Cannot infer dtype. No dtype specified and empty array"
                )
        if dtype is None:
            if not isinstance(master_scalar, _Quantity):
                raise ValueError("No dtype specified and not a sequence of quantities")
            units = master_scalar.units
            subdtype = None
        else:
            units = dtype.units
            subdtype = dtype.subdtype

        # convert scalars to output unit
        if isinstance(master_scalar, _Quantity):
            scalars = [
                (item.to(units).magnitude if hasattr(item, "to") else item)
                for item in scalars
            ]

        values = pd.array(scalars, dtype=subdtype)
        return cls(
            values, dtype=PintType(units=units, subdtype=values.dtype), copy=copy
        )

    @classmethod
    def _from_sequence_of_strings(cls, scalars, dtype=None, copy=False):
        if not dtype:
            dtype = PintType.construct_from_quantity_string(scalars[0])
        # cache this lookup as it'll be used for every value
        _Q = dtype.ureg.Quantity

        def quantity(value):
            # Pandas seems to pass empty strings as NaNs
            if isinstance(value, float) and np.isnan(value):
                return np.nan
            return _Q(value)

        return cls._from_sequence(list(map(quantity, scalars)), dtype)

    @classmethod
    def _from_factorized(cls, values, original):
        if infer_dtype(values) != "object":
            values = pd.array(values, copy=False)
        return cls(values, dtype=original.dtype)

    def _values_for_factorize(self):
        # factorize can now handle differentiating various types of null values.
        # These can only occur when the array has object dtype.
        # However, for backwards compatibility we only use the null for the
        # provided dtype. This may be revisited in the future, see GH#48476.
        arr = self._data
        if arr.dtype.kind == "O":
            return np.array(arr, copy=False), self.dtype.na_value
        return arr._values_for_factorize()

    def value_counts(self, dropna=True):
        """
        Returns a Series containing counts of each category.

        Every category will have an entry, even those with a count of 0.

        Parameters
        ----------
        dropna : boolean, default True
            Don't include counts of NaN.

        Returns
        -------
        counts : Series

        See Also
        --------
        Series.value_counts
        """

        from pandas import Series

        # compute counts on the data with no nans
        data = self._data
        nafilt = pd.isna(data)
        na_value = pd.NA  # NA value for index, not data, so not quantified
        data = data[~nafilt]
        index = list(set(data))

        data_list = data.tolist()
        array = [data_list.count(item) for item in index]

        if not dropna:
            index.append(na_value)
            array.append(nafilt.sum())

        return Series(np.asarray(array), index=index)

    def unique(self):
        """Compute the PintArray of unique values.

        Returns
        -------
        uniques : PintArray
        """
        from pandas import unique

        data = self._data
        return self._from_sequence(unique(data), dtype=self.dtype)

    def __contains__(self, item) -> Union[bool, np.bool_]:
        if not isinstance(item, _Quantity):
            return False
        elif pd.isna(item.magnitude):
            return cast(np.ndarray, self.isna()).any()
        else:
            return super().__contains__(item)

    @property
    def data(self):
        return self._data

    @property
    def numpy_data(self):
        data = self.data
        if data.dtype in dtypeunmap:
            try:
                data = data.astype(dtypeunmap[data.dtype])
            except Exception:
                # We might get here for integer arrays with <NA> values
                # In that case, the returned quantity will have dtype=O, which is less useful.
                pass
        if hasattr(data, "to_numpy"):
            data = data.to_numpy()
        return data

    @property
    def nbytes(self):
        return self._data.nbytes

    # The _can_hold_na attribute is set to True so that pandas internals
    # will use the ExtensionDtype.na_value as the NA value in operations
    # such as take(), reindex(), shift(), etc.  In addition, those results
    # will then be of the ExtensionArray subclass rather than an array
    # of objects
    _can_hold_na = True

    @property
    def _ndarray_values(self):
        # type: () -> np.ndarray
        """Internal pandas method for lossy conversion to a NumPy ndarray.
        This method is not part of the pandas interface.
        The expectation is that this is cheap to compute, and is primarily
        used for interacting with our indexers.
        """
        return np.array(self)

    @classmethod
    def _create_method(cls, op, coerce_to_dtype=True):
        """
        A class method that returns a method that will correspond to an
        operator for an ExtensionArray subclass, by dispatching to the
        relevant operator defined on the individual elements of the
        ExtensionArray.
        Parameters
        ----------
        op : function
            An operator that takes arguments op(a, b)
        coerce_to_dtype :  bool
            boolean indicating whether to attempt to convert
            the result to the underlying ExtensionArray dtype
            (default True)
        Returns
        -------
        A method that can be bound to a method of a class
        Example
        -------
        Given an ExtensionArray subclass called MyExtensionArray, use
        >>> __add__ = cls._create_method(operator.add)
        in the class definition of MyExtensionArray to create the operator
        for addition, that will be based on the operator implementation
        of the underlying elements of the ExtensionArray
        """

        def _binop(self, other):
            def validate_length(obj1, obj2):
                try:
                    if len(obj1) != len(obj2):
                        raise ValueError("Lengths must match")
                except TypeError:
                    pass

            def convert_values(param):
                # convert to a quantity or listlike
                if isinstance(param, cls):
                    return param.quantity
                elif isinstance(param, (_Quantity, _Unit)):
                    return param
                elif (
                    is_list_like(param)
                    and len(param) > 0
                    and isinstance(param[0], _Quantity)
                ):
                    units = param[0].units
                    return type(param[0])([p.m_as(units) for p in param], units)
                else:
                    return param

            if isinstance(other, (Series, DataFrame, Index)):
                return NotImplemented
            lvalues = self.quantity
            validate_length(lvalues, other)
            rvalues = convert_values(other)
            # If the operator is not defined for the underlying objects,
            # a TypeError should be raised
            res = op(lvalues, rvalues)

            subdtype = self.data.dtype
            if "truediv" in op.__name__ and pd.api.types.is_integer_dtype(subdtype):
                if isinstance(subdtype, _NumpyEADtype):
                    subdtype = "float64"
                else:
                    subdtype = "Float64"

            if op.__name__ == "divmod":
                return (
                    cls.from_1darray_quantity(res[0], subdtype),
                    cls.from_1darray_quantity(res[1], subdtype),
                )

            if coerce_to_dtype:
                try:
                    res = cls.from_1darray_quantity(res, subdtype)
                except TypeError:
                    pass

            return res

        op_name = f"__{op}__"
        return set_function_name(_binop, op_name, cls)

    @classmethod
    def _create_arithmetic_method(cls, op):
        return cls._create_method(op)

    @classmethod
    def _create_comparison_method(cls, op):
        return cls._create_method(op, coerce_to_dtype=False)

    @classmethod
    def from_1darray_quantity(cls, quantity, subdtype=None):
        if not is_list_like(quantity.magnitude):
            raise TypeError("quantity's magnitude is not list like")
        if isinstance(quantity.magnitude, ExtensionArray):
            subdtype = quantity.magnitude.dtype
            mag = quantity.magnitude
        elif subdtype:
            mag = pd.array(quantity.magnitude, dtype=subdtype)
        else:
            mag = pd.array(quantity.magnitude)
            subdtype = mag.dtype

        return cls(mag, PintType(quantity.units, subdtype))

    def __array__(self, dtype=None, copy=False):
        if dtype is None or is_object_dtype(dtype):
            return self._to_array_of_quantity(copy=copy)
        if is_string_dtype(dtype):
            return np.array([str(x) for x in self.quantity], dtype=str)
        return np.array(self._data, dtype=dtype)

    def _to_array_of_quantity(self, copy=False):
        qtys = [
            self._Q(item, self._dtype.units)
            if not pd.isna(item)
            else self.dtype.na_value
            for item in self._data
        ]
        with warnings.catch_warnings(record=True):
            return np.array(qtys, dtype="object")

    def searchsorted(self, value, side="left", sorter=None):
        """
        Find indices where elements should be inserted to maintain order.

        .. versionadded:: 0.24.0

        Find the indices into a sorted array `self` (a) such that, if the
        corresponding elements in `v` were inserted before the indices, the
        order of `self` would be preserved.

        Assuming that `a` is sorted:

        ======  ============================
        `side`  returned index `i` satisfies
        ======  ============================
        left    ``self[i-1] < v <= self[i]``
        right   ``self[i-1] <= v < self[i]``
        ======  ============================

        Parameters
        ----------
        value : array_like
            Values to insert into `self`.
        side : {'left', 'right'}, optional
            If 'left', the index of the first suitable location found is given.
            If 'right', return the last such index.  If there is no suitable
            index, return either 0 or N (where N is the length of `self`).
        sorter : 1-D array_like, optional
            Optional array of integer indices that sort array a into ascending
            order. They are typically the result of argsort.

        Returns
        -------
        indices : array of ints
            Array of insertion points with the same shape as `value`.

        See Also
        --------
        numpy.searchsorted : Similar method from NumPy.
        """
        # Note: the base tests provided by pandas only test the basics.
        # We do not test
        # 1. Values outside the range of the `data_for_sorting` fixture
        # 2. Values between the values in the `data_for_sorting` fixture
        # 3. Missing values.
        arr = self._data
        if isinstance(value, _Quantity):
            value = value.to(self.units).magnitude
        elif is_list_like(value) and len(value) > 0 and isinstance(value[0], _Quantity):
            value = [item.to(self.units).magnitude for item in value]
        return arr.searchsorted(value, side=side, sorter=sorter)

    def map(self, mapper, na_action=None):
        """
        Map values using an input mapping or function.

        Parameters
        ----------
        mapper : function, dict, or Series
            Mapping correspondence.
        na_action : {None, 'ignore'}, default None
            If 'ignore', propagate NA values, without passing them to the
            mapping correspondence. If 'ignore' is not supported, a
            ``NotImplementedError`` should be raised.

        Returns
        -------
        If mapper is a function, operate on the magnitudes of the array and

        """
        if pandas_version_info < (2, 1):
            ser = pd.Series(self._to_array_of_quantity())
            arr = ser.map(mapper, na_action).values
        else:
            from pandas.core.algorithms import map_array

            arr = map_array(self, mapper, na_action)

        try:
            next(i for i in arr if hasattr(i, "units"))
        except StopIteration:
            # JSON mapper formatting Qs as str don't create PintArrays
            # ...and that's OK.  Caller will get array of values
            return arr
        return PintArray._from_sequence(arr)

    def _reduce(self, name, *, skipna: bool = True, keepdims: bool = False, **kwds):
        """
        Return a scalar result of performing the reduction operation.

        Parameters
        ----------
        name : str
            Name of the function, supported values are:
            { any, all, min, max, sum, mean, median, prod,
            std, var, sem, kurt, skew }.
        skipna : bool, default True
            If True, skip NaN values.
        **kwargs
            Additional keyword arguments passed to the reduction function.
            Currently, `ddof` is the only supported kwarg.

        Returns
        -------
        scalar

        Raises
        ------
        TypeError : subclass does not define reductions
        """

        functions = {
            "any": nanops.nanany,
            "all": nanops.nanall,
            "min": nanops.nanmin,
            "max": nanops.nanmax,
            "sum": nanops.nansum,
            "mean": nanops.nanmean,
            "median": nanops.nanmedian,
            "std": nanops.nanstd,
            "var": nanops.nanvar,
            "sem": nanops.nansem,
            "kurt": nanops.nankurt,
            "skew": nanops.nanskew,
        }
        if name not in functions:
            raise TypeError(f"cannot perform {name} with type {self.dtype}")

        if isinstance(self._data, ExtensionArray):
            try:
                # TODO: https://github.com/pandas-dev/pandas-stubs/issues/850
                result = self._data._reduce(  # type: ignore
                    name, skipna=skipna, keepdims=keepdims, **kwds
                )
            except NotImplementedError:
                result = cast(_Quantity, functions[name](self.numpy_data, **kwds))

        if name in {"all", "any", "kurt", "skew"}:
            return result
        if name == "var":
            if keepdims:
                return PintArray(result, f"pint[({self.units})**2]")
            return self._Q(result, self.units**2)
        if keepdims:
            return PintArray(result, self.dtype)
        return self._Q(result, self.units)

    def _accumulate(self, name: str, *, skipna: bool = True, **kwds):
        if name == "cumprod":
            raise TypeError("cumprod not supported for pint arrays")
        functions: Dict[
            str, Callable[[np._typing._SupportsArray[np.dtype[Any]]], Any]
        ] = {
            "cummin": np.minimum.accumulate,
            "cummax": np.maximum.accumulate,
            "cumsum": np.cumsum,
        }

        if isinstance(self._data, ExtensionArray):
            try:
                # TODO: https://github.com/pandas-dev/pandas-stubs/issues/850
                result = self._data._accumulate(name, **kwds)  # type: ignore
            except NotImplementedError:
                result = functions[name](self.numpy_data, **kwds)

        return self._from_sequence(result, self.dtype)


PintArray._add_arithmetic_ops()
PintArray._add_comparison_ops()
register_extension_dtype(PintType)


<<<<<<< HEAD
def _parse_column_name(column_name, separator, suffix):
    if separator in column_name:
        return column_name.split(suffix)[0].split(separator)
=======
def _parse_column_name(column_name, seperator, suffix):
    if seperator in column_name:
        return column_name.rstrip(suffix).split(seperator)
>>>>>>> b5941d71
    return column_name, NO_UNIT


def _parsing_function(column_name):
    global SINGLE_ROW_HEADER_SEPARATOR, SINGLE_ROW_HEADER_SUFFIX
    # Use defined options if they exist
    if SINGLE_ROW_HEADER_SEPARATOR is not None and SINGLE_ROW_HEADER_SUFFIX is not None:
        return _parse_column_name(
            column_name, SINGLE_ROW_HEADER_SEPARATOR, SINGLE_ROW_HEADER_SUFFIX
        )

    # Otherwise, check for the first separator in the column name
    # and set the global variables for future use
    for separator, suffix in [
        (" [", "]"),
        (" (", ")"),
        (" / ", ""),
    ]:
        if separator in column_name:
            SINGLE_ROW_HEADER_SEPARATOR = separator
            SINGLE_ROW_HEADER_SUFFIX = suffix
            return _parse_column_name(column_name, separator, suffix)
    # If no separator is found, return the column name and no unit
    return column_name, NO_UNIT


def _formatter_func(dtype):
    # TODO: remove once pint 0.24 is min version supported
    if version_parse(pint.__version__).base_version < "0.24":
        formatter = "{:" + dtype.ureg.default_format + "}"
    else:
        formatter = "{:" + dtype.ureg.formatter.default_format + "}"
    return formatter.format(dtype.units)


def _writing_function(column_name, units):
    global SINGLE_ROW_HEADER_SEPARATOR, SINGLE_ROW_HEADER_SUFFIX
    # Use defined options if they exist
    return column_name + SINGLE_ROW_HEADER_SEPARATOR + units + SINGLE_ROW_HEADER_SUFFIX


@register_dataframe_accessor("pint")
class PintDataFrameAccessor(object):
    def __init__(self, pandas_obj):
        self._obj = pandas_obj

    def quantify(self, level=-1, parsing_function=_parsing_function):
        df = self._obj

        if not isinstance(df.columns, pd.MultiIndex):
            df.columns = pd.MultiIndex.from_tuples(
                [parsing_function(col) for col in df.columns]
            )

        df_columns = df.columns.to_frame()
        unit_col_name = df_columns.columns[level]
        units = df_columns[unit_col_name]
        df_columns = df_columns.drop(columns=unit_col_name)

        df_new = DataFrame(
            {
                i: PintArray(df.iloc[:, i], unit) if unit != NO_UNIT else df.iloc[:, i]
                for i, unit in enumerate(units.values)
            }
        )

        df_new.columns = df_columns.index.droplevel(unit_col_name)
        df_new.index = df.index

        return df_new

    def dequantify(self, writing_function=_writing_function):
        global SINGLE_ROW_HEADER_SEPARATOR, SINGLE_ROW_HEADER_SUFFIX

        df = self._obj

        df_columns = df.columns.to_frame()
        df_columns["units"] = [
            _formatter_func(df.dtypes.iloc[i])
            if isinstance(df.dtypes.iloc[i], PintType)
            else NO_UNIT
            for i, col in enumerate(df.columns)
        ]

        if (
            not isinstance(df.columns, pd.MultiIndex)
            and SINGLE_ROW_HEADER_SEPARATOR is not None
            and SINGLE_ROW_HEADER_SUFFIX is not None
        ):
            # If the columns are a MultiIndex, we need to drop the unit column
            # and keep the rest of the columns
            df_columns = pd.DataFrame(
                [
                    writing_function(*row) if row[1] != NO_UNIT else row[0]
                    for row in df_columns.values
                ]
            )

        data_for_df = []
        for i, col in enumerate(df.columns):
            if isinstance(df.dtypes.iloc[i], PintType):
                data_for_df.append(
                    pd.Series(
                        data=df.iloc[:, i].values.data,
                        name=tuple(df_columns.iloc[i]),
                        index=df.index,
                        copy=False,
                    )
                )
            else:
                data_for_df.append(
                    pd.Series(
                        data=df.iloc[:, i].values,
                        name=tuple(df_columns.iloc[i]),
                        index=df.index,
                        copy=False,
                    )
                )

        df_new = pd.concat(data_for_df, axis=1, copy=False)
        if len(df_columns.columns) > 1:
            df_new.columns.names = df.columns.names + ["unit"]
        else:
            df_new.columns = df_new.columns.get_level_values(0)
        return df_new

    def to_base_units(self):
        obj = self._obj
        df = self._obj
        index = object.__getattribute__(obj, "index")
        # name = object.__getattribute__(obj, '_name')
        return DataFrame(
            {
                col: (
                    df[col].pint.to_base_units()
                    if isinstance(df[col].dtype, PintType)
                    else df[col]
                )
                for col in df.columns
            },
            index=index,
        )

    def convert_object_dtype(self):
        df = self._obj
        df_new = pd.DataFrame()
        for col in df.columns:
            s = df[col]
            if s.dtype == "object":
                try:
                    df_new[col] = s.pint.convert_object_dtype()
                except AttributeError:
                    df_new[col] = s
            else:
                df_new[col] = s
        return df_new


@register_series_accessor("pint")
class PintSeriesAccessor(object):
    def __init__(self, pandas_obj):
        if self._is_object_dtype_and_quantity(pandas_obj):
            self.pandas_obj = pandas_obj
        else:
            self._validate(pandas_obj)
            self.pandas_obj = pandas_obj
            self.pintarray = pandas_obj.values
            self.quantity = pandas_obj.values.quantity
            self._index = pandas_obj.index
            self._name = pandas_obj.name

    @staticmethod
    def _validate(obj):
        if not is_pint_type(obj):
            raise AttributeError(
                "Cannot use 'pint' accessor on objects of " "dtype '{}'.".format(
                    obj.dtype
                )
            )

    @staticmethod
    def _is_object_dtype_and_quantity(obj):
        return obj.dtype == "object" and all(
            [(isinstance(item, _Quantity) or pd.isna(item)) for item in obj.values]
        )

    def convert_object_dtype(self):
        return pd.Series(
            data=PintArray._from_sequence(self.pandas_obj.values),
            index=self.pandas_obj.index,
            name=self.pandas_obj.name,
        )


class Delegated:
    # Descriptor for delegating attribute access to from
    # a Series to an underlying array
    to_series = True

    def __init__(self, name):
        self.name = name


class DelegatedProperty(Delegated):
    def __get__(self, obj, type=None):
        index = object.__getattribute__(obj, "_index")
        name = object.__getattribute__(obj, "_name")
        result = getattr(object.__getattribute__(obj, "quantity"), self.name)
        if self.to_series:
            if isinstance(result, _Quantity):
                result = PintArray(result)
            return Series(result, index, name=name)
        else:
            return result


class DelegatedScalarProperty(DelegatedProperty):
    to_series = False


class DelegatedMethod(Delegated):
    def __get__(self, obj, type=None):
        index = object.__getattribute__(obj, "_index")
        name = object.__getattribute__(obj, "_name")
        method = getattr(object.__getattribute__(obj, "quantity"), self.name)

        def delegated_method(*args, **kwargs):
            result = method(*args, **kwargs)
            if self.to_series:
                if isinstance(result, _Quantity):
                    result = PintArray.from_1darray_quantity(
                        result, object.__getattribute__(obj, "pintarray").dtype.subdtype
                    )
                result = Series(result, index, name=name)
            return result

        return delegated_method


class DelegatedScalarMethod(DelegatedMethod):
    to_series = False


for attr in [
    "debug_used",
    "dimensionality",
    "dimensionless",
    "force_ndarray",
    "shape",
    "u",
    "unitless",
    "units",
]:
    setattr(PintSeriesAccessor, attr, DelegatedScalarProperty(attr))
for attr in ["imag", "m", "magnitude", "real"]:
    setattr(PintSeriesAccessor, attr, DelegatedProperty(attr))

for attr in [
    "check",
    "compatible_units",
    "format_babel",
    "ito",
    "ito_base_units",
    "ito_reduced_units",
    "ito_root_units",
    "plus_minus",
    "put",
    "to_tuple",
    "tolist",
]:
    setattr(PintSeriesAccessor, attr, DelegatedScalarMethod(attr))
for attr in [
    "clip",
    "from_tuple",
    "m_as",
    "searchsorted",
    "to",
    "to_base_units",
    "to_compact",
    "to_reduced_units",
    "to_root_units",
    "to_timedelta",
]:
    setattr(PintSeriesAccessor, attr, DelegatedMethod(attr))


def is_pint_type(obj):
    t = getattr(obj, "dtype", obj)
    try:
        return isinstance(t, PintType) or issubclass(t, PintType)
    except Exception:
        return False


try:
    # for pint < 0.21 we need to explicitly register
    # TODO: fix when Pint is properly typed for mypy
    compat.upcast_types.append(PintArray)  # type: ignore
except AttributeError:
    # for pint = 0.21 we need to add the full names of PintArray and DataFrame,
    # which is to be added in pint > 0.21
    compat.upcast_type_map.setdefault("pint_pandas.pint_array.PintArray", PintArray)  # type: ignore
    compat.upcast_type_map.setdefault("pandas.core.frame.DataFrame", DataFrame)  # type: ignore<|MERGE_RESOLUTION|>--- conflicted
+++ resolved
@@ -1126,15 +1126,9 @@
 register_extension_dtype(PintType)
 
 
-<<<<<<< HEAD
 def _parse_column_name(column_name, separator, suffix):
     if separator in column_name:
-        return column_name.split(suffix)[0].split(separator)
-=======
-def _parse_column_name(column_name, seperator, suffix):
-    if seperator in column_name:
-        return column_name.rstrip(suffix).split(seperator)
->>>>>>> b5941d71
+        return column_name.rstrip(suffix).split(separator)
     return column_name, NO_UNIT
 
 
